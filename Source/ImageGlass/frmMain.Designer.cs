--- conflicted
+++ resolved
@@ -600,11 +600,7 @@
             this.btnMenu.AutoSize = false;
             this.btnMenu.DisplayStyle = System.Windows.Forms.ToolStripItemDisplayStyle.Image;
             this.btnMenu.DropDown = this.mnuMain;
-<<<<<<< HEAD
-            this.btnMenu.Image = ((System.Drawing.Image)(resources.GetObject("btnMenu.Image")));
-=======
             this.btnMenu.Image = global::ImageGlass.Properties.Resources.menu;
->>>>>>> e0bec009
             this.btnMenu.ImageScaling = System.Windows.Forms.ToolStripItemImageScaling.None;
             this.btnMenu.ImageTransparentColor = System.Drawing.Color.Magenta;
             this.btnMenu.Margin = new System.Windows.Forms.Padding(0, 0, 3, 0);
@@ -1444,13 +1440,8 @@
             this.sp1.Panel2.Controls.Add(this.thumbnailBar);
             this.sp1.Panel2.RightToLeft = System.Windows.Forms.RightToLeft.No;
             this.sp1.Panel2MinSize = 20;
-<<<<<<< HEAD
             this.sp1.Size = new System.Drawing.Size(836, 410);
             this.sp1.SplitterDistance = 380;
-=======
-            this.sp1.Size = new System.Drawing.Size(836, 417);
-            this.sp1.SplitterDistance = 375;
->>>>>>> e0bec009
             this.sp1.SplitterWidth = 1;
             this.sp1.TabIndex = 2;
             this.sp1.TabStop = false;
@@ -1467,11 +1458,7 @@
             this.picMain.InterpolationMode = System.Drawing.Drawing2D.InterpolationMode.Default;
             this.picMain.Location = new System.Drawing.Point(0, 0);
             this.picMain.Name = "picMain";
-<<<<<<< HEAD
             this.picMain.Size = new System.Drawing.Size(836, 380);
-=======
-            this.picMain.Size = new System.Drawing.Size(836, 375);
->>>>>>> e0bec009
             this.picMain.TabIndex = 1;
             this.picMain.VerticalScrollBarStyle = ImageGlass.ImageBoxScrollBarStyle.Hide;
             this.picMain.Zoomed += new System.EventHandler<ImageGlass.ImageBoxZoomEventArgs>(this.picMain_Zoomed);
@@ -1494,11 +1481,7 @@
             this.thumbnailBar.Name = "thumbnailBar";
             this.thumbnailBar.PersistentCacheFile = "";
             this.thumbnailBar.PersistentCacheSize = ((long)(100));
-<<<<<<< HEAD
             this.thumbnailBar.Size = new System.Drawing.Size(836, 29);
-=======
-            this.thumbnailBar.Size = new System.Drawing.Size(836, 41);
->>>>>>> e0bec009
             this.thumbnailBar.TabIndex = 0;
             this.thumbnailBar.ThumbnailSize = new System.Drawing.Size(48, 48);
             this.thumbnailBar.View = ImageGlass.ImageListView.View.Gallery;
