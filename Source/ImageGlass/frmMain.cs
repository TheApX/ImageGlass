--- conflicted
+++ resolved
@@ -1713,7 +1713,6 @@
 
 
                 #region Load state of Toolbar Below Image
-
                 var vString = GlobalSetting.GetConfig("ToolbarPosition", ((int)GlobalSetting.ToolbarPosition).ToString());
 
                 if (Enum.TryParse(vString, out ToolbarPosition toolbarPos))
@@ -1724,9 +1723,8 @@
                     LocalSetting.ForceUpdateActions |= MainFormForceUpdateAction.TOOLBAR_POSITION;
                     frmMain_Activated(null, EventArgs.Empty);
                 }
-
-
                 #endregion
+
 
 
                 #region Load Toolbar button centering state
@@ -1745,16 +1743,9 @@
                 {
                     GlobalSetting.ThumbnailDimension = 48;
                 }
-
                 #endregion
-<<<<<<< HEAD
-
-                #region Load thumbnail bar width & position
-                #endregion
-
-=======
-                
->>>>>>> abbfa63a
+
+
 
                 #region Load thumbnail bar width & position
                 if (!int.TryParse(GlobalSetting.GetConfig("ThumbnailBarWidth", "0"), out int tb_width))
@@ -2190,13 +2181,13 @@
             //Save toolbar buttons
             GlobalSetting.SetConfig("ToolbarButtons", GlobalSetting.ToolbarButtons); // KBR
 
-<<<<<<< HEAD
+
             // Save last seen image path
             GlobalSetting.SetConfig("LastSeenImagePath", GlobalSetting.ImageList.GetFileName(GlobalSetting.CurrentIndex));
-=======
+
             // Save centering of toolbar buttons
             GlobalSetting.SetConfig("IsCenterToolbar", GlobalSetting.IsCenterToolbar.ToString()); // KBR
->>>>>>> abbfa63a
+
         }
 
         #endregion
