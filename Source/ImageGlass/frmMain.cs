--- conflicted
+++ resolved
@@ -217,13 +217,8 @@
 
 
         /// <summary>
-<<<<<<< HEAD
-        /// Prepare to load images. This method invoked for initial file (i.e. via
-        /// command line or "open with").
-=======
         /// Prepare to load images. This method invoked for image on the command line,
         /// i.e. when double-clicking an image.
->>>>>>> d8c0c4df
         /// </summary>
         /// <param name="path">Path of image file or folder</param>
         private void PrepareLoading(string path)
@@ -298,15 +293,12 @@
                         DetermineSortOrder(dirPath);
                     }
 
-<<<<<<< HEAD
                     // KBR 20181004 Fix observed bug: dropping multiple files from the same path
                     // would load ALL files in said path multiple times! Prevent loading the same
                     // path more than once.
                     if (pathsLoaded.Contains(dirPath))
                         continue;
 
-=======
->>>>>>> d8c0c4df
                     pathsLoaded.Add(dirPath);
 
                     var imageFilenameList = LoadImageFilesFromDirectory(dirPath);
