﻿/*
ImageGlass Project - Image viewer for Windows
Copyright (C) 2017 DUONG DIEU PHAP
Project homepage: http://imageglass.org

This program is free software: you can redistribute it and/or modify
it under the terms of the GNU General Public License as published by
the Free Software Foundation, either version 3 of the License, or
(at your option) any later version.

This program is distributed in the hope that it will be useful,
but WITHOUT ANY WARRANTY; without even the implied warranty of
MERCHANTABILITY or FITNESS FOR A PARTICULAR PURPOSE.  See the
GNU General Public License for more details.

You should have received a copy of the GNU General Public License
along with this program.  If not, see <http://www.gnu.org/licenses/>.
*/

using System;
using System.Collections.Generic;
using System.ComponentModel;
using System.Linq;
using System.Drawing;
using System.Windows.Forms;
using ImageGlass.Core;
using ImageGlass.Library.Image;
using ImageGlass.Library.Comparer;
using System.IO;
using System.Diagnostics;
using ImageGlass.Services.Configuration;
using ImageGlass.Library;
using System.Collections.Specialized;
using ImageGlass.Services.InstanceManagement;
using System.Drawing.Imaging;
using ImageGlass.Theme;

namespace ImageGlass
{
    public partial class frmMain : Form
    {
        public frmMain()
        {
            InitializeComponent();
            mnuMain.Renderer = mnuPopup.Renderer = new Theme.ModernMenuRenderer();

            //Check DPI Scaling ratio
            DPIScaling.OldDPI = DPIScaling.CurrentDPI;
<<<<<<< HEAD
            DPIScaling.CurrentDPI = DPIScaling.GetSystemDpi();
=======
            DPIScaling.CurrentDPI = DPIScaling.CalculateCurrentDPI();
            OnDpiChanged();
            
            
            //Track image loading progress
            //GlobalSetting.ImageList.OnFinishLoadingImage += ImageList_OnFinishLoadingImage;
>>>>>>> e0bec009
        }

        


        #region Local variables
        private string _imageInfo = "";

        // window size value before resizing
        private Size _windowSize = new Size(600, 500);

        // determine if the image is zoomed
        private bool _isZoomed = false;

        //determine if toolbar is shown
        private bool _isShownToolbar = true;

        private bool _isWindowsKeyPressed = false;

        private bool _isDraggingImage = false;
        #endregion



        #region Drag - drop
        private void picMain_DragOver(object sender, DragEventArgs e)
        {
            string filePath = ((string[])e.Data.GetData(DataFormats.FileDrop))[0];

            // Drag file from DESKTOP to APP
            if (GlobalSetting.ImageFilenameList.IndexOf(filePath) == -1)
            {
                e.Effect = DragDropEffects.Move;
            }
            // Drag file from APP to DESKTOP
            else
            {
                e.Effect = DragDropEffects.Copy;
            }

        }
        private void picMain_DragDrop(object sender, DragEventArgs e)
        {
            string filePath = ((string[])e.Data.GetData(DataFormats.FileDrop))[0];

            // Drag file from DESKTOP to APP
            if (GlobalSetting.ImageFilenameList.IndexOf(filePath) == -1)
            {
                Prepare(filePath);
            }
        }

        private void picMain_MouseDown(object sender, MouseEventArgs e)
        {
            if (_isDraggingImage)
            {
                string[] paths = new string[1];
                paths[0] = GlobalSetting.ImageList.GetFileName(GlobalSetting.CurrentIndex);

                var data = new DataObject(DataFormats.FileDrop, paths);
                picMain.DoDragDrop(data, DragDropEffects.Copy);

                _isDraggingImage = false;
            }
        }
        
        #endregion



        #region Preparing image
        /// <summary>
        /// Open an image
        /// </summary>
        private void OpenFile()
        {
            OpenFileDialog o = new OpenFileDialog();
            o.Filter = GlobalSetting.LangPack.Items["frmMain._OpenFileDialog"] + "|" +
                        GlobalSetting.AllImageFormats;

            if (o.ShowDialog() == DialogResult.OK && File.Exists(o.FileName))
            {
                Prepare(o.FileName);
            }
            o.Dispose();
        }

        /// <summary>
        /// Prepare to load image
        /// </summary>
        /// <param name="path">Path</param>
        public void Prepare(string path)
        {
            if (File.Exists(path) == false && Directory.Exists(path) == false)
                return;

            //Reset current index
            GlobalSetting.CurrentIndex = 0;
            string initFile = "";

            //Check path is file or directory?
            if (File.Exists(path))
            {
                initFile = path;
                path = path.Substring(0, path.LastIndexOf("\\") + 1);
            }
            else if (Directory.Exists(path))
            {
                path = path.Replace("\\\\", "\\");
            }

            //Declare a new list to store filename
            GlobalSetting.ImageFilenameList = new List<string>();

            //Get supported image extensions from path
            GlobalSetting.ImageFilenameList = LoadImageFilesFromDirectory(path);

            //Dispose all garbage
            GlobalSetting.ImageList.Dispose();

            //Set filename to image list
            GlobalSetting.ImageList = new ImgMan(GlobalSetting.ImageFilenameList.ToArray());
            //Track image loading progress
            GlobalSetting.ImageList.OnFinishLoadingImage += ImageList_OnFinishLoadingImage;

            //Find the index of current image
            GlobalSetting.CurrentIndex = GlobalSetting.ImageFilenameList.IndexOf(initFile);

            //Load thumnbnail
            LoadThumbnails();

            //Cannot find the index
            if (GlobalSetting.CurrentIndex == -1)
            {
                //Mark as Image Error
                GlobalSetting.IsImageError = true;
                Text = "ImageGlass - " + initFile;
                lblInfo.Text = ImageInfo.GetFileSize(initFile);
                picMain.Text = GlobalSetting.LangPack.Items["frmMain.picMain._ErrorText"];
                picMain.Image = null;

                //Exit function
                return;
            }

            //Start loading image
            NextPic(0);

            //Watch all changes of current path
            sysWatch.Path = Path.GetDirectoryName(GlobalSetting.ImageList.GetFileName(GlobalSetting.CurrentIndex));
            sysWatch.EnableRaisingEvents = true;
        }

        private void ImageList_OnFinishLoadingImage(object sender, EventArgs e)
        {
            //clear text when finishing
            DisplayTextMessage("", 0);
        }

        /// <summary>
        /// Select current thumbnail
        /// </summary>
        private void SelectCurrentThumbnail()
        {
            if (thumbnailBar.Items.Count > 0)
            {
                thumbnailBar.ClearSelection();
                thumbnailBar.Items[GlobalSetting.CurrentIndex].Selected = true;
                thumbnailBar.Items[GlobalSetting.CurrentIndex].Focused = true;
                thumbnailBar.EnsureVisible(GlobalSetting.CurrentIndex);
            }
        }

        /// <summary>
        /// Sort and find all supported image from directory
        /// </summary>
        /// <param name="path">Image folder path</param>
        private List<string> LoadImageFilesFromDirectory(string path)
        {
            //Load image order from config
            GlobalSetting.LoadImageOrderConfig();

            var list = new List<string>();

            //Get files from dir
            var dsFile = DirectoryFinder.FindFiles(path,
                GlobalSetting.IsRecursiveLoading,
                new Predicate<string>(delegate (String f)
                {
                    Application.DoEvents();

                    string extension = (Path.GetExtension(f) ?? "").ToLower(); //remove blank extension
                    if (extension.Length > 0 && GlobalSetting.AllImageFormats.Contains(extension))
                    {
                        return true;
                    }

                    return false;
                }));

            //Sort image file
            if (GlobalSetting.ImageOrderBy == ImageOrderBy.Name)
            {
                var arr = dsFile.ToArray();
                Array.Sort(arr, new WindowsNaturalSort());
                list.AddRange(arr);

                //list.AddRange(FileLogicalComparer.Sort(dsFile.ToArray()));
            }
            else if (GlobalSetting.ImageOrderBy == ImageOrderBy.Length)
            {
                list.AddRange(dsFile
                    .OrderBy(f => new FileInfo(f).Length));
            }
            else if (GlobalSetting.ImageOrderBy == ImageOrderBy.CreationTime)
            {
                list.AddRange(dsFile
                    .OrderBy(f => new FileInfo(f).CreationTimeUtc));
            }
            else if (GlobalSetting.ImageOrderBy == ImageOrderBy.Extension)
            {
                list.AddRange(dsFile
                    .OrderBy(f => new FileInfo(f).Extension));
            }
            else if (GlobalSetting.ImageOrderBy == ImageOrderBy.LastAccessTime)
            {
                list.AddRange(dsFile
                    .OrderBy(f => new FileInfo(f).LastAccessTime));
            }
            else if (GlobalSetting.ImageOrderBy == ImageOrderBy.LastWriteTime)
            {
                list.AddRange(dsFile
                    .OrderBy(f => new FileInfo(f).LastWriteTime));
            }
            else if (GlobalSetting.ImageOrderBy == ImageOrderBy.Random)
            {
                list.AddRange(dsFile
                    .OrderBy(f => Guid.NewGuid()));
            }

            return list;
        }

        /// <summary>
        /// Clear and reload all thumbnail image
        /// </summary>
        private void LoadThumbnails()
        {
            thumbnailBar.Items.Clear();

            for (int i = 0; i < GlobalSetting.ImageList.Length; i++)
            {
                ImageListView.ImageListViewItem lvi = new ImageListView.ImageListViewItem(GlobalSetting.ImageList.GetFileName(i));
                lvi.Tag = GlobalSetting.ImageFilenameList[i];

                thumbnailBar.Items.Add(lvi);
            }

        }

        /// <summary>
        /// Change image
        /// </summary>
        /// <param name="step">Image step to change. Zero is reload the current image.</param>
        private void NextPic(int step)
        {
            NextPic(step, false);
        }

        /// <summary>
        /// Change image
        /// </summary>
        /// <param name="step">Image step to change. Zero is reload the current image.</param>
        /// <param name="configs">Configuration for the next load</param>
        private void NextPic(int step, bool isKeepZoomRatio)
        {
            //Save previous image if it was modified
            if (File.Exists(LocalSetting.ImageModifiedPath))
            {
                DisplayTextMessage(GlobalSetting.LangPack.Items["frmMain._SaveChanges"], 2000);

                Application.DoEvents();
                ImageSaveChange();
                return;
            }
            
            Application.DoEvents();

            picMain.Text = "";
            GlobalSetting.IsTempMemoryData = false;

            if (GlobalSetting.ImageList.Length < 1)
            {
                Text = "ImageGlass";
                lblInfo.Text = string.Empty;

                GlobalSetting.IsImageError = true;
                picMain.Image = null;
                LocalSetting.ImageModifiedPath = "";

                return;
            }

            //temp index
            int tempIndex = GlobalSetting.CurrentIndex + step;

            if (!GlobalSetting.IsPlaySlideShow && !GlobalSetting.IsLoopBackViewer)
            {
                //Reach end of list
                if (tempIndex >= GlobalSetting.ImageList.Length)
                {
                    DisplayTextMessage(GlobalSetting.LangPack.Items["frmMain._LastItemOfList"], 1000);
                    return;
                }

                //Reach the first item of list
                if (tempIndex < 0)
                {
                    DisplayTextMessage(GlobalSetting.LangPack.Items["frmMain._FirstItemOfList"], 1000);
                    return;
                }
            }

            //Check if current index is greater than upper limit
            if (tempIndex >= GlobalSetting.ImageList.Length)
                tempIndex = 0;

            //Check if current index is less than lower limit
            if (tempIndex < 0)
                tempIndex = GlobalSetting.ImageList.Length - 1;

            //Update current index
            GlobalSetting.CurrentIndex = tempIndex;


            //The image data will load
            Image im = null;

            try
            {
                //Read image data
                im = GlobalSetting.ImageList.GetImage(GlobalSetting.CurrentIndex);

                GlobalSetting.IsImageError = GlobalSetting.ImageList.IsErrorImage;

                //picMain.ZoomToFit();

                //Lock zoom ratio if required
                bool isEnabledZoomLock = GlobalSetting.IsEnabledZoomLock;
                if (isKeepZoomRatio)
                {
                    GlobalSetting.IsEnabledZoomLock = true;
                    GlobalSetting.ZoomLockValue = picMain.Zoom;

                    //prevent scrollbar position reset
                    LocalSetting.IsResetScrollPosition = false;
                }

                //Show image
                picMain.Image = im;

                //refresh image
                mnuMainRefresh_Click(null, null);

                //Unlock zoom ratio before
                if (isKeepZoomRatio)
                {
                    //reset to default values
                    GlobalSetting.IsEnabledZoomLock = isEnabledZoomLock;
                    GlobalSetting.ZoomLockValue = 100;
                    LocalSetting.IsResetScrollPosition = true;
                }

                //Release unused images
                if (GlobalSetting.CurrentIndex - 2 >= 0)
                {
                    GlobalSetting.ImageList.Unload(GlobalSetting.CurrentIndex - 2);
                }
                if (!GlobalSetting.IsImageBoosterBack && GlobalSetting.CurrentIndex - 1 >= 0)
                {
                    GlobalSetting.ImageList.Unload(GlobalSetting.CurrentIndex - 1);
                }
            }
            catch
            {
                picMain.Image = null;
                LocalSetting.ImageModifiedPath = "";

                Application.DoEvents();
                if (!File.Exists(GlobalSetting.ImageList.GetFileName(GlobalSetting.CurrentIndex)))
                {
                    GlobalSetting.ImageList.Unload(GlobalSetting.CurrentIndex);
                }
            }

            if (GlobalSetting.IsImageError)
            {
                picMain.Text = GlobalSetting.LangPack.Items["frmMain.picMain._ErrorText"];
                picMain.Image = null;
                LocalSetting.ImageModifiedPath = "";
            }

            //Select thumbnail item
            SelectCurrentThumbnail();

            //Collect system garbage
            GC.Collect();
            GC.WaitForPendingFinalizers();
        }


        /// <summary>
        /// Update image information on status bar
        /// </summary>
        private void UpdateStatusBar(bool @zoomOnly = false)
        {
            string fileinfo = "";

            if (GlobalSetting.ImageList.Length < 1)
            {
                this.Text = "ImageGlass ";
                lblInfo.Text = fileinfo;
                return;
            }

            //Set the text of Window title
            this.Text = "ImageGlass - " +
                        (GlobalSetting.CurrentIndex + 1) + "/" + GlobalSetting.ImageList.Length + " " +
                        GlobalSetting.LangPack.Items["frmMain._Text"] + " - " +
                        GlobalSetting.ImageList.GetFileName(GlobalSetting.CurrentIndex);

            if (GlobalSetting.IsImageError)
            {
                try
                {
                    fileinfo = ImageInfo.GetFileSize(GlobalSetting.ImageList.GetFileName(GlobalSetting.CurrentIndex)) + "\t  |  ";
                    fileinfo += Path.GetExtension(GlobalSetting.ImageList.GetFileName(GlobalSetting.CurrentIndex)).Replace(".", "").ToUpper() + "  |  ";
                    fileinfo += File.GetCreationTime(GlobalSetting.ImageList.GetFileName(GlobalSetting.CurrentIndex)).ToString("yyyy/M/d HH:m:s");
                    _imageInfo = fileinfo;
                }
                catch { fileinfo = ""; }
            }
            else
            {
                try
                {
                    fileinfo += picMain.Image.Width + " x " + picMain.Image.Height + " px  |  ";
                }
                catch { }

                if (zoomOnly)
                {
                    fileinfo = picMain.Zoom.ToString() + "%  |  " + _imageInfo;
                }
                else
                {
                    fileinfo += ImageInfo.GetFileSize(GlobalSetting.ImageList.GetFileName(GlobalSetting.CurrentIndex)) + "\t  |  ";
                    fileinfo += File.GetCreationTime(GlobalSetting.ImageList.GetFileName(GlobalSetting.CurrentIndex)).ToString("yyyy/M/d HH:m:s");

                    _imageInfo = fileinfo;

                    fileinfo = picMain.Zoom.ToString() + "%  |  " + fileinfo;
                }
            }

            //Move image information to Window title
            this.Text += "  |  " + fileinfo;

        }
        #endregion



        #region Key event

        private void frmMain_KeyDown(object sender, KeyEventArgs e)
        {
            //this.Text = e.KeyValue.ToString();



            #region Detect WIN logo key
            _isWindowsKeyPressed = false;
            if (e.KeyData == Keys.LWin || e.KeyData == Keys.RWin)
            {
                _isWindowsKeyPressed = true;
            }
            #endregion

            
            //Show main menu
            #region Ctrl + `
            if (e.KeyValue == 192 && !e.Control && !e.Shift && !e.Alt) // `
            {
                mnuMain.Show(picMain, 0, picMain.Top);
            }
            #endregion


            // Rotation Counterclockwise----------------------------------------------------
            #region Ctrl + ,
            if (e.KeyValue == 188 && e.Control && !e.Shift && !e.Alt)//Ctrl + ,
            {
                mnuMainRotateCounterclockwise_Click(null, null);
                return;
            }
            #endregion


            //Rotate Clockwise--------------------------------------------------------------
            #region Ctrl + .
            if (e.KeyValue == 190 && e.Control && !e.Shift && !e.Alt)//Ctrl + .
            {
                mnuMainRotateClockwise_Click(null, null);
                return;
            }
            #endregion
            

            //Clear clipboard----------------------------------------------------------------
            #region CTRL + `
            if (e.KeyValue == 192 && e.Control && !e.Shift && !e.Alt)//CTRL + `
            {
                mnuMainClearClipboard_Click(null, null);
                return;
            }
            #endregion


            //Zoom + ------------------------------------------------------------------------
            #region Ctrl + = / = / + (numPad)
            if (((e.KeyValue == 187 && e.Control) || (e.KeyValue == 107 && !e.Control)) && !e.Shift && !e.Alt)// Ctrl + =
            {
                btnZoomIn_Click(null, null);
                return;
            }
            #endregion


            //Zoom - ------------------------------------------------------------------------
            #region Ctrl + - / - / - (numPad)
            if (((e.KeyValue == 189 && e.Control) || (e.KeyValue == 109 && !e.Control)) && !e.Shift && !e.Alt)// Ctrl + -
            {
                btnZoomOut_Click(null, null);
                return;
            }
            #endregion
            

            //Actual size image -------------------------------------------------------------
            #region Ctrl + 0 / Ctrl + Num0 / 0 / Num0
            if (!e.Shift && !e.Alt && (e.KeyValue == 48 || e.KeyValue == 96)) // 0 || Num0 || Ctrl + 0 || Ctrl + Num0
            {
                btnActualSize_Click(null, null);
                return;
            }
            #endregion
            

            //Full screen--------------------------------------------------------------------
            #region ALT + ENTER
            if (e.Alt && e.KeyCode == Keys.Enter && !e.Control && !e.Shift)//Alt + Enter
            {
                btnFullScreen.PerformClick();
                return;
            }
            #endregion


            //Ctrl---------------------------------------------------------------------------
            #region CTRL (for Zooming)
            if (e.Control && !e.Alt && !e.Shift)//Ctrl
            {
                //Enable dragging viewing image to desktop feature---------------------------
                _isDraggingImage = true;

                if (GlobalSetting.IsMouseNavigation)
                {
                    _isZoomed = true;
                    picMain.AllowZoom = true;
                }
                return;
            }
            #endregion

        }
        
        private void frmMain_KeyUp(object sender, KeyEventArgs e)
        {
            //this.Text = e.KeyValue.ToString();

            //Ctrl---------------------------------------------------------------------------
            #region CTRL (for Zooming)
            if (e.KeyData == Keys.ControlKey && !e.Alt && !e.Shift)//Ctrl
            {
                //Disable dragging viewing image to desktop feature--------------------------
                _isDraggingImage = false;

                if (GlobalSetting.IsMouseNavigation)
                {
                    _isZoomed = false;
                    picMain.AllowZoom = false;
                }
                return;
            }
            #endregion


            //ESC ultility------------------------------------------------------------------
            #region ESC
            if (e.KeyValue == 27 && !e.Control && !e.Shift && !e.Alt)//ESC
            {
                //exit slideshow
                if (GlobalSetting.IsPlaySlideShow)
                {
                    mnuMainSlideShowExit_Click(null, null);
                }
                //exit full screen
                else if (GlobalSetting.IsFullScreen)
                {
                    btnFullScreen.PerformClick();
                }
                //Quit ImageGlass
                else if (GlobalSetting.IsPressESCToQuit)
                {
                    Application.Exit();
                }
                return;
            }
            #endregion


            //Previous Image----------------------------------------------------------------
            #region LEFT ARROW / PAGE UP
            if (!_isWindowsKeyPressed && (e.KeyValue == 33 || e.KeyValue == 37) &&
                !e.Control && !e.Shift && !e.Alt)//Left arrow / PageUp
            {
                NextPic(-1);
                return;
            }
            #endregion


            //Next Image---------------------------------------------------------------------
            #region RIGHT ARROW / PAGE DOWN
            if (!_isWindowsKeyPressed && (e.KeyValue == 34 || e.KeyValue == 39) &&
                !e.Control && !e.Shift && !e.Alt)//Right arrow / Pagedown
            {
                NextPic(1);
                return;
            }
            #endregion


            //Goto the first Image---------------------------------------------------------------
            #region HOME
            if ((e.KeyValue == 36 || e.KeyValue == 39) &&
                !e.Control && !e.Shift && !e.Alt)
            {
                mnuMainGotoFirst_Click(null, e);
                return;
            }
            #endregion


            //Goto the last Image---------------------------------------------------------------
            #region END
            if ((e.KeyValue == 35 || e.KeyValue == 39) &&
                !e.Control && !e.Shift && !e.Alt)
            {
                mnuMainGotoLast_Click(null, e);
                return;
            }
            #endregion


            //Start / stop slideshow---------------------------------------------------------
            #region SPACE
            if (GlobalSetting.IsPlaySlideShow && e.KeyCode == Keys.Space && !e.Control && !e.Shift && !e.Alt)//SPACE
            {
                mnuMainSlideShowPause_Click(null, null);
                return;
            }
            #endregion
        }
        #endregion



        #region Private functions

        /// <summary>
        /// Start Zoom optimization
        /// </summary>
        private void ZoomOptimization()
        {
            if (GlobalSetting.ZoomOptimizationMethod == ZoomOptimizationValue.Auto)
            {
                if (picMain.Zoom > 100)
                {
                    picMain.InterpolationMode = System.Drawing.Drawing2D.InterpolationMode.NearestNeighbor;
                }
                else if (picMain.Zoom < 100)
                {
                    picMain.InterpolationMode = System.Drawing.Drawing2D.InterpolationMode.Low;
                }
            }
            else if (GlobalSetting.ZoomOptimizationMethod == ZoomOptimizationValue.ClearPixels)
            {
                picMain.InterpolationMode = System.Drawing.Drawing2D.InterpolationMode.NearestNeighbor;
            }
            else if (GlobalSetting.ZoomOptimizationMethod == ZoomOptimizationValue.SmoothPixels)
            {
                picMain.InterpolationMode = System.Drawing.Drawing2D.InterpolationMode.Low;
            }
        }

        /// <summary>
        /// Rename image
        /// </summary>
        /// <param name="oldFilename"></param>
        /// <param name="newname"></param>
        private void RenameImage()
        {
            try
            {
                if (GlobalSetting.IsImageError || !File.Exists(GlobalSetting.ImageList.GetFileName(GlobalSetting.CurrentIndex)))
                {
                    return;
                }
            }
            catch { return; }

            //Get filename
            string oldName;
            string newName;
            oldName = newName = Path.GetFileName(
                GlobalSetting.ImageList.GetFileName(GlobalSetting.CurrentIndex));
            string currentPath = (Path.GetDirectoryName(
                GlobalSetting.ImageList.GetFileName(GlobalSetting.CurrentIndex)) + "\\")
                .Replace("\\\\", "\\");

            //Get file extension
            string ext = newName.Substring(newName.LastIndexOf("."));
            newName = newName.Substring(0, newName.Length - ext.Length);

            //Show input box
            string str = null;            

            if (InputBox.ShowDiaLog(GlobalSetting.LangPack.Items["frmMain._RenameDialogText"], GlobalSetting.LangPack.Items["frmMain._RenameDialog"], newName, false) == DialogResult.OK)
            {
                str = InputBox.Message;
            }

            if (string.IsNullOrWhiteSpace(str))
            {
                return;
            }

            newName = str + ext;

            //duplicated name
            if (oldName == newName)
            {
                return;
            }

            try
            {
                //Rename file
                ImageInfo.RenameFile(currentPath + oldName, currentPath + newName);
            }
            catch (Exception ex)
            {
                MessageBox.Show(ex.Message, "Error", MessageBoxButtons.OK, MessageBoxIcon.Error);
            }
        }

        /// <summary>
        /// Display a message on picture box
        /// </summary>
        /// <param name="msg">Message</param>
        /// <param name="duration">Duration (milisecond)</param>
        private void DisplayTextMessage(string msg, int duration)
        {
            if (duration == 0)
            {
                picMain.TextBackColor = Color.Transparent;
                picMain.Font = Font;
                picMain.ForeColor = Color.Black;
                picMain.Text = string.Empty;
                return;
            }

            Timer tmsg = new Timer();
            tmsg.Enabled = false;
            tmsg.Tick += tmsg_Tick;
            tmsg.Interval = duration; //display in xxx mili seconds

            picMain.TextBackColor = Color.Black;
            picMain.Font = new Font(Font.FontFamily, 12);
            picMain.ForeColor = Color.White;
            picMain.Text = msg;

            //Start timer
            tmsg.Enabled = true;
            tmsg.Start();
        }

        private void tmsg_Tick(object sender, EventArgs e)
        {
            Timer tmsg = (Timer)sender;
            tmsg.Stop();

            if(GlobalSetting.IsImageError)
            {
                return;
            }

            picMain.TextBackColor = Color.Transparent;
            picMain.Font = Font;
            picMain.ForeColor = Color.Black;
            picMain.Text = string.Empty;
        }

        private void CopyFile()
        {
            try
            {
                if (GlobalSetting.IsImageError || !File.Exists(GlobalSetting.ImageList.GetFileName(GlobalSetting.CurrentIndex)))
                {
                    return;
                }
            }
            catch { return; }

            GlobalSetting.StringClipboard = new StringCollection();
            GlobalSetting.StringClipboard.Add(GlobalSetting.ImageList.GetFileName(GlobalSetting.CurrentIndex));
            Clipboard.SetFileDropList(GlobalSetting.StringClipboard);

            DisplayTextMessage(
                string.Format(GlobalSetting.LangPack.Items["frmMain._CopyFileText"],
                GlobalSetting.StringClipboard.Count), 1000);
        }

        private void CopyMultiFile()
        {
            try
            {
                if (GlobalSetting.IsImageError || !File.Exists(GlobalSetting.ImageList.GetFileName(GlobalSetting.CurrentIndex)))
                {
                    return;
                }
            }
            catch { return; }

            //get filename
            string filename = GlobalSetting.ImageList.GetFileName(GlobalSetting.CurrentIndex);

            //exit if duplicated filename
            if (GlobalSetting.StringClipboard.IndexOf(filename) != -1)
            {
                return;
            }

            //add filename to clipboard
            GlobalSetting.StringClipboard.Add(filename);
            Clipboard.SetFileDropList(GlobalSetting.StringClipboard);

            DisplayTextMessage(
                string.Format(GlobalSetting.LangPack.Items["frmMain._CopyFileText"],
                GlobalSetting.StringClipboard.Count), 1000);
        }

        private void CutFile()
        {
            try
            {
                if (GlobalSetting.IsImageError || !File.Exists(GlobalSetting.ImageList.GetFileName(GlobalSetting.CurrentIndex)))
                {
                    return;
                }
            }
            catch { return; }

            GlobalSetting.StringClipboard = new StringCollection();
            GlobalSetting.StringClipboard.Add(GlobalSetting.ImageList.GetFileName(GlobalSetting.CurrentIndex));

            byte[] moveEffect = new byte[] { 2, 0, 0, 0 };
            MemoryStream dropEffect = new MemoryStream();
            dropEffect.Write(moveEffect, 0, moveEffect.Length);

            DataObject data = new DataObject();
            data.SetFileDropList(GlobalSetting.StringClipboard);
            data.SetData("Preferred DropEffect", dropEffect);

            Clipboard.Clear();
            Clipboard.SetDataObject(data, true);

            DisplayTextMessage(
                string.Format(GlobalSetting.LangPack.Items["frmMain._CutFileText"],
                GlobalSetting.StringClipboard.Count), 1000);
        }

        private void CutMultiFile()
        {
            try
            {
                if (GlobalSetting.IsImageError || !File.Exists(GlobalSetting.ImageList.GetFileName(GlobalSetting.CurrentIndex)))
                {
                    return;
                }
            }
            catch { return; }

            //get filename
            string filename = GlobalSetting.ImageList.GetFileName(GlobalSetting.CurrentIndex);

            //exit if duplicated filename
            if (GlobalSetting.StringClipboard.IndexOf(filename) != -1)
            {
                return;
            }

            //add filename to clipboard
            GlobalSetting.StringClipboard.Add(filename);

            byte[] moveEffect = new byte[] { 2, 0, 0, 0 };
            MemoryStream dropEffect = new MemoryStream();
            dropEffect.Write(moveEffect, 0, moveEffect.Length);

            DataObject data = new DataObject();
            data.SetFileDropList(GlobalSetting.StringClipboard);
            data.SetData("Preferred DropEffect", dropEffect);

            Clipboard.Clear();
            Clipboard.SetDataObject(data, true);

            DisplayTextMessage(
                string.Format(GlobalSetting.LangPack.Items["frmMain._CutFileText"],
                GlobalSetting.StringClipboard.Count), 1000);
        }

        /// <summary>
        /// Save all change of image
        /// </summary>
        private void ImageSaveChange()
        {
            try
            {
                Library.Image.ImageInfo.SaveImage(picMain.Image, LocalSetting.ImageModifiedPath);
            }
            catch { }
            
            LocalSetting.ImageModifiedPath = "";
        }
        

        /// <summary>
        /// Handle the event when Dpi changed
        /// </summary>
        private void OnDpiChanged()
        {
            if (DPIScaling.OldDPI != DPIScaling.CurrentDPI)
            {
                DPIScaling.HandleDpiChanged(DPIScaling.OldDPI, DPIScaling.CurrentDPI, this);
                int scaleFactor = (int)Math.Floor((float)DPIScaling.CurrentDPI / DPIScaling.OldDPI);

                #region change size of toolbar
                int height = int.Parse(Math.Floor((toolMain.Height * 0.8)).ToString());

                //Tool bar buttons
                foreach (var item in toolMain.Items.OfType<ToolStripButton>())
                {
                    item.Size = new Size(height, height);
                }

                //Tool bar menu buttons
                foreach (var item in toolMain.Items.OfType<ToolStripDropDownButton>())
                {
                    item.Size = new Size(height, height);
                }

                //Tool bar separators
                foreach (var item in toolMain.Items.OfType<ToolStripSeparator>())
                {
                    item.Size = new Size(5, height);
                }
                #endregion

                #region change size of menu items
                int currentHeight = mnuMainAbout.Height;
                int newHeight = mnuMainAbout.Height * scaleFactor;

                mnuMainAbout.Image = new Bitmap(newHeight, newHeight);
                mnuMainViewNext.Image = new Bitmap(newHeight, newHeight);
                mnuMainSlideShowStart.Image = new Bitmap(newHeight, newHeight);
                mnuMainRotateCounterclockwise.Image = new Bitmap(newHeight, newHeight);

                mnuMainClearClipboard.Image = new Bitmap(newHeight, newHeight);
                mnuMainShareFacebook.Image = new Bitmap(newHeight, newHeight);
                mnuMainToolbar.Image = new Bitmap(newHeight, newHeight);
                mnuMainExtensionManager.Image = new Bitmap(newHeight, newHeight);

                #endregion

            }
        }
        #endregion


        #region Configurations
        /// <summary>
        /// Load default theme
        /// </summary>
        private void LoadThemeDefault()
        {
            // <main>
            toolMain.BackgroundImage = ImageGlass.Properties.Resources.topbar;
            thumbnailBar.BackColor = Color.FromArgb(234, 234, 242);
            lblInfo.ForeColor = Color.Black;

            picMain.BackColor = BackColor;

            // <toolbar_icon>
            btnBack.Image = ImageGlass.Properties.Resources.back;
            btnNext.Image = ImageGlass.Properties.Resources.next;
            btnRotateLeft.Image = ImageGlass.Properties.Resources.leftrotate;
            btnRotateRight.Image = ImageGlass.Properties.Resources.rightrotate;
            btnZoomIn.Image = ImageGlass.Properties.Resources.zoomin;
            btnZoomOut.Image = ImageGlass.Properties.Resources.zoomout;
            btnActualSize.Image = ImageGlass.Properties.Resources.scaletofit;
            btnZoomLock.Image = ImageGlass.Properties.Resources.zoomlock;
            btnScaletoWidth.Image = ImageGlass.Properties.Resources.scaletowidth;
            btnScaletoHeight.Image = ImageGlass.Properties.Resources.scaletoheight;
            btnWindowAutosize.Image = ImageGlass.Properties.Resources.autosizewindow;
            btnOpen.Image = ImageGlass.Properties.Resources.open;
            btnRefresh.Image = ImageGlass.Properties.Resources.refresh;
            btnGoto.Image = ImageGlass.Properties.Resources.gotoimage;
            btnThumb.Image = ImageGlass.Properties.Resources.thumbnail;
            btnCheckedBackground.Image = ImageGlass.Properties.Resources.background;
            btnFullScreen.Image = ImageGlass.Properties.Resources.fullscreen;
            btnSlideShow.Image = ImageGlass.Properties.Resources.slideshow;
            btnConvert.Image = ImageGlass.Properties.Resources.convert;
            btnPrintImage.Image = ImageGlass.Properties.Resources.printer;
            btnFacebook.Image = ImageGlass.Properties.Resources.uploadfb;
            btnExtension.Image = ImageGlass.Properties.Resources.extension;
            btnSetting.Image = ImageGlass.Properties.Resources.settings;
            btnHelp.Image = ImageGlass.Properties.Resources.about;
            btnMenu.Image = ImageGlass.Properties.Resources.menu;

            GlobalSetting.SetConfig("Theme", "default");
        }


        /// <summary>
        /// Apply changing theme
        /// </summary>
        private void LoadTheme()
        { 
            string themeFile = GlobalSetting.GetConfig("Theme", "default");

            if (File.Exists(themeFile))
            {
                Theme.Theme t = new Theme.Theme(themeFile);
                string dir = (Path.GetDirectoryName(themeFile) + "\\").Replace("\\\\", "\\");

                // <main>
                try { toolMain.BackgroundImage = Image.FromFile(dir + t.topbar); }
                catch { toolMain.BackgroundImage = ImageGlass.Properties.Resources.topbar; }

                try { thumbnailBar.BackColor = t.bottomBarColor; }
                catch { thumbnailBar.BackColor = Color.FromArgb(234, 234, 242); }

                try { lblInfo.ForeColor = t.statuscolor; }
                catch { lblInfo.ForeColor = Color.White; }
                
                try
                {
                    picMain.BackColor = t.backcolor;
                    GlobalSetting.BackgroundColor = t.backcolor;
                }
                catch
                {
                    picMain.BackColor = Color.White;
                    GlobalSetting.BackgroundColor = Color.White;
                }


                // <toolbar_icon>
                try { btnBack.Image = Image.FromFile(dir + t.back); }
                catch { btnBack.Image = ImageGlass.Properties.Resources.back; }

                try { btnNext.Image = Image.FromFile(dir + t.next); }
                catch { btnNext.Image = ImageGlass.Properties.Resources.next; }

                try { btnRotateLeft.Image = Image.FromFile(dir + t.leftrotate); }
                catch { btnRotateLeft.Image = ImageGlass.Properties.Resources.leftrotate; }

                try { btnRotateRight.Image = Image.FromFile(dir + t.rightrotate); }
                catch { btnRotateRight.Image = ImageGlass.Properties.Resources.rightrotate; }

                try { btnZoomIn.Image = Image.FromFile(dir + t.zoomin); }
                catch { btnZoomIn.Image = ImageGlass.Properties.Resources.zoomin; }

                try { btnZoomOut.Image = Image.FromFile(dir + t.zoomout); }
                catch { btnZoomOut.Image = ImageGlass.Properties.Resources.zoomout; }

                try { btnActualSize.Image = Image.FromFile(dir + t.scaletofit); }
                catch { btnActualSize.Image = ImageGlass.Properties.Resources.scaletofit; }

                try { btnZoomLock.Image = Image.FromFile(dir + t.zoomlock); }
                catch { btnZoomLock.Image = ImageGlass.Properties.Resources.zoomlock; }

                try { btnScaletoWidth.Image = Image.FromFile(dir + t.scaletowidth); }
                catch { btnScaletoWidth.Image = ImageGlass.Properties.Resources.scaletowidth; }

                try { btnScaletoHeight.Image = Image.FromFile(dir + t.scaletoheight); }
                catch { btnScaletoHeight.Image = ImageGlass.Properties.Resources.scaletoheight; }

                try { btnWindowAutosize.Image = Image.FromFile(dir + t.autosizewindow); }
                catch { btnWindowAutosize.Image = ImageGlass.Properties.Resources.autosizewindow; }

                try { btnOpen.Image = Image.FromFile(dir + t.open); }
                catch { btnOpen.Image = ImageGlass.Properties.Resources.open; }

                try { btnRefresh.Image = Image.FromFile(dir + t.refresh); }
                catch { btnRefresh.Image = ImageGlass.Properties.Resources.refresh; }

                try { btnGoto.Image = Image.FromFile(dir + t.gotoimage); }
                catch { btnGoto.Image = ImageGlass.Properties.Resources.gotoimage; }

                try { btnThumb.Image = Image.FromFile(dir + t.thumbnail); }
                catch { btnThumb.Image = ImageGlass.Properties.Resources.thumbnail; }

                try { btnCheckedBackground.Image = Image.FromFile(dir + t.checkBackground); }
                catch { btnCheckedBackground.Image = ImageGlass.Properties.Resources.background; }

                try { btnFullScreen.Image = Image.FromFile(dir + t.fullscreen); }
                catch { btnFullScreen.Image = ImageGlass.Properties.Resources.fullscreen; }

                try { btnSlideShow.Image = Image.FromFile(dir + t.slideshow); }
                catch { btnSlideShow.Image = ImageGlass.Properties.Resources.slideshow; }

                try { btnConvert.Image = Image.FromFile(dir + t.convert); }
                catch { btnConvert.Image = ImageGlass.Properties.Resources.convert; }

                try { btnPrintImage.Image = Image.FromFile(dir + t.print); }
                catch { btnPrintImage.Image = ImageGlass.Properties.Resources.printer; }

                try { btnFacebook.Image = Image.FromFile(dir + t.uploadfb); }
                catch { btnFacebook.Image = ImageGlass.Properties.Resources.uploadfb; }

                try { btnExtension.Image = Image.FromFile(dir + t.extension); }
                catch { btnExtension.Image = ImageGlass.Properties.Resources.extension; }

                try { btnSetting.Image = Image.FromFile(dir + t.settings); }
                catch { btnSetting.Image = ImageGlass.Properties.Resources.settings; }

                try { btnHelp.Image = Image.FromFile(dir + t.about); }
                catch { btnHelp.Image = ImageGlass.Properties.Resources.about; }

                try { btnMenu.Image = Image.FromFile(dir + t.menu); }
                catch { btnMenu.Image = ImageGlass.Properties.Resources.menu; }

                GlobalSetting.SetConfig("Theme", themeFile);
            }
            else
            {
                LoadThemeDefault();
            }

        }


        /// <summary>
        /// Load app configurations
        /// </summary>
        private void LoadConfig()
        {
            //Load language pack-------------------------------------------------------------
            string configValue = GlobalSetting.GetConfig("Language", "English");
            if (configValue.ToLower().CompareTo("english") != 0 && File.Exists(configValue))
            {
                GlobalSetting.LangPack = new Library.Language(configValue);

                //force update language pack
                GlobalSetting.IsForcedActive = true;
                frmMain_Activated(null, null);
            }
            
            //Windows Bound (Position + Size)------------------------------------------------
            Rectangle rc = GlobalSetting.StringToRect(GlobalSetting.GetConfig($"{Name}.WindowsBound", "280,125,850,550"));
            Bounds = rc;

            //windows state--------------------------------------------------------------
            configValue = GlobalSetting.GetConfig($"{Name}.WindowsState", "Normal");
            if (configValue == "Normal")
            {
                WindowState = FormWindowState.Normal;
            }
            else if (configValue == "Maximized")
            {
                WindowState = FormWindowState.Maximized;
            }

            //check current version for the first time running
            configValue = GlobalSetting.GetConfig("AppVersion", Application.ProductVersion);
            if (configValue.CompareTo(Application.ProductVersion) == 0) //Old version
            {
                //Load Extra extensions
                GlobalSetting.OptionalImageFormats = GlobalSetting.GetConfig("OptionalImageFormats", GlobalSetting.OptionalImageFormats);
            }

            //Slideshow Interval-----------------------------------------------------------
            int i = int.Parse(GlobalSetting.GetConfig("SlideShowInterval", "5"));
            if (!(0 < i && i < 61)) i = 5;//time limit [1; 60] seconds
            timSlideShow.Interval = 1000 * i;

            //Show checked bakcground-------------------------------------------------------
            GlobalSetting.IsShowCheckedBackground = bool.Parse(GlobalSetting.GetConfig("IsShowCheckedBackground", "False").ToString());
            GlobalSetting.IsShowCheckedBackground = !GlobalSetting.IsShowCheckedBackground;
            mnuMainCheckBackground_Click(null, EventArgs.Empty);

            //Recursive loading--------------------------------------------------------------
            GlobalSetting.IsRecursiveLoading = bool.Parse(GlobalSetting.GetConfig("IsRecursiveLoading", "False"));

            //Get welcome screen------------------------------------------------------------
            GlobalSetting.IsShowWelcome = bool.Parse(GlobalSetting.GetConfig("IsShowWelcome", "True"));
            
            //Load default image------------------------------------------------------------
            string y = GlobalSetting.GetConfig("IsShowWelcome", "True");
            if (y.ToLower() == "true")
            {
                //Do not show welcome image if params exist.
                if(Environment.GetCommandLineArgs().Count() < 2)
                {
                    Prepare(GlobalSetting.StartUpDir + "default.png");
                }
            }

            //Load is loop back slideshow---------------------------------------------------
            GlobalSetting.IsLoopBackViewer = bool.Parse(GlobalSetting.GetConfig("IsLoopBackViewer", "True"));

            //Load is loop back slideshow---------------------------------------------------
            GlobalSetting.IsLoopBackSlideShow = bool.Parse(GlobalSetting.GetConfig("IsLoopBackSlideShow", "True"));

            //Load IsPressESCToQuit---------------------------------------------------------
            GlobalSetting.IsPressESCToQuit = bool.Parse(GlobalSetting.GetConfig("IsPressESCToQuit", "True"));

            //Load image order config------------------------------------------------------
            GlobalSetting.LoadImageOrderConfig();

            //Load state of Image Booster --------------------------------------------------
            GlobalSetting.IsImageBoosterBack = bool.Parse(GlobalSetting.GetConfig("IsImageBoosterBack", "True"));

            //Load state of Toolbar---------------------------------------------------------
            GlobalSetting.IsShowToolBar = bool.Parse(GlobalSetting.GetConfig("IsShowToolBar", "True"));
            GlobalSetting.IsShowToolBar = !GlobalSetting.IsShowToolBar;
            mnuMainToolbar_Click(null, EventArgs.Empty);

            //Load Zoom to Fit value---------------------------------------------------------
            GlobalSetting.IsZoomToFit = bool.Parse(GlobalSetting.GetConfig("IsZoomToFit", "False"));
            mnuMainZoomToFit.Checked = GlobalSetting.IsZoomToFit;

            //Load Zoom lock value
            int zoomLock = int.Parse(GlobalSetting.GetConfig("ZoomLockValue", "-1"));
            GlobalSetting.IsEnabledZoomLock = zoomLock > 0 ? true : false;
            mnuMainLockZoomRatio.Checked = btnZoomLock.Checked = GlobalSetting.IsEnabledZoomLock;
            GlobalSetting.ZoomLockValue = zoomLock > 0 ? zoomLock : 100;            

            //Zoom optimization method-------------------------------------------------------
            string z = GlobalSetting.GetConfig("ZoomOptimization", "0");
            if (z == "1")
            {
                GlobalSetting.ZoomOptimizationMethod = ZoomOptimizationValue.SmoothPixels;
            }
            else if (z == "2")
            {
                GlobalSetting.ZoomOptimizationMethod = ZoomOptimizationValue.ClearPixels;
            }
            else //auto
            {
                GlobalSetting.ZoomOptimizationMethod = ZoomOptimizationValue.Auto;
            }

            //Load theme--------------------------------------------------------------------
            thumbnailBar.SetRenderer(new ImageListView.ImageListViewRenderers.ThemeRenderer()); //ThumbnailBar Renderer must be done BEFORE loading theme
            LoadTheme();
            Application.DoEvents();

            //Load Thumbnail dimension
            if (int.TryParse(GlobalSetting.GetConfig("ThumbnailDimension", "48"), out i))
            {
                GlobalSetting.ThumbnailDimension = i;
            }
            else
            {
                GlobalSetting.ThumbnailDimension = 48;
            }

            //Load thumbnail bar width
            int tb_width = 0;
            if (!int.TryParse(GlobalSetting.GetConfig("ThumbnailBarWidth", "0"), out tb_width))
            {
                tb_width = 0;
            }

            //Get minimum width needed for thumbnail dimension
            var tb_minWidth = new ThumbnailItemInfo(GlobalSetting.ThumbnailDimension, true).TotalDimension;
            //Get the greater width value
            GlobalSetting.ThumbnailBarWidth = Math.Max(tb_width, tb_minWidth);

            thumbnailBar.ThumbnailSize = new Size(GlobalSetting.ThumbnailDimension + GlobalSetting.ThumbnailDimension / 3, GlobalSetting.ThumbnailDimension);

            //Load thumbnail orientation state: NOTE needs to be done BEFORE the mnuMainThumbnailBar_Click invocation below!
            GlobalSetting.IsThumbnailHorizontal = bool.Parse(GlobalSetting.GetConfig("IsThumbnailHorizontal", "True"));

            //Load state of Thumbnail---------------------------------------------------------
            GlobalSetting.IsShowThumbnail = bool.Parse(GlobalSetting.GetConfig("IsShowThumbnail", "False"));
            GlobalSetting.IsShowThumbnail = !GlobalSetting.IsShowThumbnail;
            mnuMainThumbnailBar_Click(null, EventArgs.Empty);

            //Load background---------------------------------------------------------------
            z = GlobalSetting.GetConfig("BackgroundColor", "-1");
            GlobalSetting.BackgroundColor = Color.FromArgb(int.Parse(z));
            picMain.BackColor = GlobalSetting.BackgroundColor;

            //Load state of IsWindowAlwaysOnTop value-----------------------------------------
            GlobalSetting.IsWindowAlwaysOnTop = bool.Parse(GlobalSetting.GetConfig("IsWindowAlwaysOnTop", "False"));
            TopMost = mnuMainAlwaysOnTop.Checked = GlobalSetting.IsWindowAlwaysOnTop;

            //Load state of IsMouseNavigation value-------------------------------------------
            GlobalSetting.IsMouseNavigation = bool.Parse(GlobalSetting.GetConfig("IsMouseNavigation", "False"));
            picMain.AllowZoom = !GlobalSetting.IsMouseNavigation;

            //Get welcome screen------------------------------------------------------------
            GlobalSetting.IsConfirmationDelete = bool.Parse(GlobalSetting.GetConfig("IsConfirmationDelete", "False"));
        }


        /// <summary>
        /// Save app configurations
        /// </summary>
        private void SaveConfig()
        {
            GlobalSetting.SetConfig("AppVersion", Application.ProductVersion.ToString());

            if (WindowState == FormWindowState.Normal)
            {
                //Windows Bound-------------------------------------------------------------------
                GlobalSetting.SetConfig($"{Name}.WindowsBound", GlobalSetting.RectToString(Bounds));
            }

            //Windows State-------------------------------------------------------------------
            GlobalSetting.SetConfig($"{Name}.WindowsState", WindowState.ToString());

            //Checked background
            GlobalSetting.SetConfig("IsShowCheckedBackground", GlobalSetting.IsShowCheckedBackground.ToString());

            //Tool bar state
            GlobalSetting.SetConfig("IsShowToolBar", GlobalSetting.IsShowToolBar.ToString());

            //Window always on top
            GlobalSetting.SetConfig("IsWindowAlwaysOnTop", GlobalSetting.IsWindowAlwaysOnTop.ToString());
            
            //Zoom to fit
            GlobalSetting.SetConfig("IsZoomToFit", GlobalSetting.IsZoomToFit.ToString());

            //Lock zoom ratio
            GlobalSetting.SetConfig("ZoomLockValue", (GlobalSetting.IsEnabledZoomLock) ? GlobalSetting.ZoomLockValue.ToString() : "-1");

            //Thumbnail panel
            GlobalSetting.SetConfig("IsShowThumbnail", GlobalSetting.IsShowThumbnail.ToString());
            
            // Save thumbnail bar orientation state
            GlobalSetting.SetConfig("IsThumbnailHorizontal", GlobalSetting.IsThumbnailHorizontal.ToString());

            //Save thumbnail bar width
            GlobalSetting.ThumbnailBarWidth = sp1.Width - sp1.SplitterDistance;
            GlobalSetting.SetConfig("ThumbnailBarWidth", GlobalSetting.ThumbnailBarWidth.ToString());

            //Save previous image if it was modified
            if (File.Exists(LocalSetting.ImageModifiedPath))
            {
                DisplayTextMessage(GlobalSetting.LangPack.Items["frmMain._SaveChanges"], 1000);

                Application.DoEvents();
                ImageSaveChange();
            }
        }

        #endregion



        #region Form events
        protected override void WndProc(ref Message m)
        {
            //Check if the received message is WM_SHOWME
            if (m.Msg == NativeMethods.WM_SHOWME)
            {
                //Set frmMain of the first instance to TopMost
                if (WindowState == FormWindowState.Minimized)
                {
                    WindowState = FormWindowState.Normal;
                }
                // get our current "TopMost" value (ours will always be false though)
                bool top = TopMost;
                // make our form jump to the top of everything
                TopMost = true;
                // set it back to whatever it was
                TopMost = top;
            }
            //This message is sent when the form is dragged to a different monitor i.e. when
            //the bigger part of its are is on the new monitor. 
            else if (m.Msg == DPIScaling.WM_DPICHANGED)
            {
                DPIScaling.OldDPI = DPIScaling.CurrentDPI;
                DPIScaling.CurrentDPI = DPIScaling.LOWORD((int)m.WParam);

                OnDpiChanged();
            }
            base.WndProc(ref m);
        }

        

        private void frmMain_Load(object sender, EventArgs e)
        {
            //Remove white line under tool strip
            toolMain.Renderer = new Theme.ToolStripRenderer();

            //Trigger Mouse Wheel event
            picMain.MouseWheel += picMain_MouseWheel;

            LoadConfig();
            Application.DoEvents();

            //Load image from param
            LoadFromParams(Environment.GetCommandLineArgs());
        }

        public void LoadFromParams(string[] args)
        {
            //Load image from param
            if (args.Length >= 2)
            {
                for (int i = 1; i < args.Length; i++)
                {
                    //only read the path, exclude configs parameter which starts with "--"
                    if(!args[i].StartsWith("--"))
                    {
                        string filename = args[i];

                        if (File.Exists(filename))
                        {
                            FileInfo f = new FileInfo(filename);
                            Prepare(f.FullName);
                        }
                        else if (Directory.Exists(filename))
                        {
                            DirectoryInfo d = new DirectoryInfo(filename);
                            Prepare(d.FullName);
                        }

                        break;
                    }
                }
                
            }
        }

        private void frmMain_FormClosing(object sender, FormClosingEventArgs e)
        {
            //clear temp files
            string temp_dir = Path.Combine(Environment.GetFolderPath(Environment.SpecialFolder.ApplicationData), @"ImageGlass\Temp");
            if (Directory.Exists(temp_dir))
            {
                Directory.Delete(temp_dir, true);
            }            

            SaveConfig();
        }

        private void frmMain_Activated(object sender, EventArgs e)
        {
            if (GlobalSetting.IsForcedActive)
            {
                //Update thumbnail bar position--------
                GlobalSetting.IsShowThumbnail = !GlobalSetting.IsShowThumbnail;
                mnuMainThumbnailBar_Click(null, null);

                //Update background---------------------
                picMain.BackColor = GlobalSetting.BackgroundColor;

                //Update language pack------------------
                RightToLeft = GlobalSetting.LangPack.IsRightToLeftLayout;

                //Prevent zooming by scrolling mouse
                _isZoomed = picMain.AllowZoom = !GlobalSetting.IsMouseNavigation;

                //Toolbar
                btnBack.ToolTipText = GlobalSetting.LangPack.Items["frmMain.btnBack"];
                btnNext.ToolTipText = GlobalSetting.LangPack.Items["frmMain.btnNext"];
                btnRotateLeft.ToolTipText = GlobalSetting.LangPack.Items["frmMain.btnRotateLeft"];
                btnRotateRight.ToolTipText = GlobalSetting.LangPack.Items["frmMain.btnRotateRight"];
                btnZoomIn.ToolTipText = GlobalSetting.LangPack.Items["frmMain.btnZoomIn"];
                btnZoomOut.ToolTipText = GlobalSetting.LangPack.Items["frmMain.btnZoomOut"];
                btnActualSize.ToolTipText = GlobalSetting.LangPack.Items["frmMain.btnActualSize"];
                btnZoomLock.ToolTipText = GlobalSetting.LangPack.Items["frmMain.btnZoomLock"];
                btnScaletoWidth.ToolTipText = GlobalSetting.LangPack.Items["frmMain.btnScaletoWidth"];
                btnScaletoHeight.ToolTipText = GlobalSetting.LangPack.Items["frmMain.btnScaletoHeight"];
                btnWindowAutosize.ToolTipText = GlobalSetting.LangPack.Items["frmMain.btnWindowAutosize"];
                btnOpen.ToolTipText = GlobalSetting.LangPack.Items["frmMain.btnOpen"];
                btnRefresh.ToolTipText = GlobalSetting.LangPack.Items["frmMain.btnRefresh"];
                btnGoto.ToolTipText = GlobalSetting.LangPack.Items["frmMain.btnGoto"];
                btnThumb.ToolTipText = GlobalSetting.LangPack.Items["frmMain.btnThumb"];
                btnCheckedBackground.ToolTipText = GlobalSetting.LangPack.Items["frmMain.btnCaro"];
                btnFullScreen.ToolTipText = GlobalSetting.LangPack.Items["frmMain.btnFullScreen"];
                btnSlideShow.ToolTipText = GlobalSetting.LangPack.Items["frmMain.btnSlideShow"];
                btnConvert.ToolTipText = GlobalSetting.LangPack.Items["frmMain.btnConvert"];
                btnPrintImage.ToolTipText = GlobalSetting.LangPack.Items["frmMain.btnPrintImage"];
                btnFacebook.ToolTipText = GlobalSetting.LangPack.Items["frmMain.btnFacebook"];
                btnExtension.ToolTipText = GlobalSetting.LangPack.Items["frmMain.btnExtension"];
                btnSetting.ToolTipText = GlobalSetting.LangPack.Items["frmMain.btnSetting"];
                btnHelp.ToolTipText = GlobalSetting.LangPack.Items["frmMain.btnHelp"];
                btnMenu.ToolTipText = GlobalSetting.LangPack.Items["frmMain.btnMenu"];

                //Main menu
                mnuMainOpenFile.Text = GlobalSetting.LangPack.Items["frmMain.mnuMainOpenFile"];
                mnuMainOpenImageData.Text = GlobalSetting.LangPack.Items["frmMain.mnuMainOpenImageData"];
                mnuMainSaveAs.Text = GlobalSetting.LangPack.Items["frmMain.mnuMainSaveAs"];
                mnuMainRefresh.Text = GlobalSetting.LangPack.Items["frmMain.mnuMainRefresh"];
                mnuMainEditImage.Text = GlobalSetting.LangPack.Items["frmMain.mnuMainEditImage"];

                mnuMainNavigation.Text = GlobalSetting.LangPack.Items["frmMain.mnuMainNavigation"];
                mnuMainViewNext.Text = GlobalSetting.LangPack.Items["frmMain.mnuMainViewNext"];
                mnuMainViewPrevious.Text = GlobalSetting.LangPack.Items["frmMain.mnuMainViewPrevious"];
                mnuMainGoto.Text = GlobalSetting.LangPack.Items["frmMain.mnuMainGoto"];
                mnuMainGotoFirst.Text = GlobalSetting.LangPack.Items["frmMain.mnuMainGotoFirst"];
                mnuMainGotoLast.Text = GlobalSetting.LangPack.Items["frmMain.mnuMainGotoLast"];

                mnuMainFullScreen.Text = GlobalSetting.LangPack.Items["frmMain.mnuMainFullScreen"];

                mnuMainSlideShow.Text = GlobalSetting.LangPack.Items["frmMain.mnuMainSlideShow"];
                mnuMainSlideShowStart.Text = GlobalSetting.LangPack.Items["frmMain.mnuMainSlideShowStart"];
                mnuMainSlideShowPause.Text = GlobalSetting.LangPack.Items["frmMain.mnuMainSlideShowPause"];
                mnuMainSlideShowExit.Text = GlobalSetting.LangPack.Items["frmMain.mnuMainSlideShowExit"];

                mnuMainPrint.Text = GlobalSetting.LangPack.Items["frmMain.mnuMainPrint"];

                mnuMainManipulation.Text = GlobalSetting.LangPack.Items["frmMain.mnuMainManipulation"];
                mnuMainRotateCounterclockwise.Text = GlobalSetting.LangPack.Items["frmMain.mnuMainRotateCounterclockwise"];
                mnuMainRotateClockwise.Text = GlobalSetting.LangPack.Items["frmMain.mnuMainRotateClockwise"];
                mnuMainZoomIn.Text = GlobalSetting.LangPack.Items["frmMain.mnuMainZoomIn"];
                mnuMainZoomOut.Text = GlobalSetting.LangPack.Items["frmMain.mnuMainZoomOut"];
                mnuMainZoomToFit.Text = GlobalSetting.LangPack.Items["frmMain.mnuMainZoomToFit"];
                mnuMainActualSize.Text = GlobalSetting.LangPack.Items["frmMain.mnuMainActualSize"];
                mnuMainLockZoomRatio.Text = GlobalSetting.LangPack.Items["frmMain.mnuMainLockZoomRatio"];
                mnuMainScaleToWidth.Text = GlobalSetting.LangPack.Items["frmMain.mnuMainScaleToWidth"];
                mnuMainScaleToHeight.Text = GlobalSetting.LangPack.Items["frmMain.mnuMainScaleToHeight"];
                mnuMainWindowAdaptImage.Text = GlobalSetting.LangPack.Items["frmMain.mnuMainWindowAdaptImage"];
                mnuMainRename.Text = GlobalSetting.LangPack.Items["frmMain.mnuMainRename"];
                mnuMainMoveToRecycleBin.Text = GlobalSetting.LangPack.Items["frmMain.mnuMainMoveToRecycleBin"];
                mnuMainDeleteFromHardDisk.Text = GlobalSetting.LangPack.Items["frmMain.mnuMainDeleteFromHardDisk"];
                mnuMainExtractFrames.Text = GlobalSetting.LangPack.Items["frmMain.mnuMainExtractFrames"];
                mnuMainStartStopAnimating.Text = GlobalSetting.LangPack.Items["frmMain.mnuMainStartStopAnimating"];
                mnuMainSetAsDesktop.Text = GlobalSetting.LangPack.Items["frmMain.mnuMainSetAsDesktop"];
                mnuMainImageLocation.Text = GlobalSetting.LangPack.Items["frmMain.mnuMainImageLocation"];
                mnuMainImageProperties.Text = GlobalSetting.LangPack.Items["frmMain.mnuMainImageProperties"];

                mnuMainClipboard.Text = GlobalSetting.LangPack.Items["frmMain.mnuMainClipboard"];
                mnuMainCopy.Text = GlobalSetting.LangPack.Items["frmMain.mnuMainCopy"];
                mnuMainCopyMulti.Text = GlobalSetting.LangPack.Items["frmMain.mnuMainCopyMulti"];
                mnuMainCut.Text = GlobalSetting.LangPack.Items["frmMain.mnuMainCut"];
                mnuMainCutMulti.Text = GlobalSetting.LangPack.Items["frmMain.mnuMainCutMulti"];
                mnuMainCopyImagePath.Text = GlobalSetting.LangPack.Items["frmMain.mnuMainCopyImagePath"];
                mnuMainClearClipboard.Text = GlobalSetting.LangPack.Items["frmMain.mnuMainClearClipboard"];

                mnuMainShare.Text = GlobalSetting.LangPack.Items["frmMain.mnuMainShare"];
                mnuMainShareFacebook.Text = GlobalSetting.LangPack.Items["frmMain.mnuMainShareFacebook"];

                mnuMainLayout.Text = GlobalSetting.LangPack.Items["frmMain.mnuMainLayout"];
                mnuMainToolbar.Text = GlobalSetting.LangPack.Items["frmMain.mnuMainToolbar"];
                mnuMainThumbnailBar.Text = GlobalSetting.LangPack.Items["frmMain.mnuMainThumbnailBar"];
                mnuMainCheckBackground.Text = GlobalSetting.LangPack.Items["frmMain.mnuMainCheckBackground"];
                mnuMainAlwaysOnTop.Text = GlobalSetting.LangPack.Items["frmMain.mnuMainAlwaysOnTop"];

                mnuMainTools.Text = GlobalSetting.LangPack.Items["frmMain.mnuMainTools"];
                mnuMainExtensionManager.Text = GlobalSetting.LangPack.Items["frmMain.mnuMainExtensionManager"];

                mnuMainSettings.Text = GlobalSetting.LangPack.Items["frmMain.mnuMainSettings"];
                mnuMainAbout.Text = GlobalSetting.LangPack.Items["frmMain.mnuMainAbout"];
                mnuMainReportIssue.Text = GlobalSetting.LangPack.Items["frmMain.mnuMainReportIssue"];
            }

            GlobalSetting.IsForcedActive = false;
        }

        private void frmMain_ResizeBegin(object sender, EventArgs e)
        {
            _windowSize = Size;
        }

        private void frmMain_ResizeEnd(object sender, EventArgs e)
        {
            if (Size != _windowSize && !_isZoomed)
            {
                mnuMainRefresh_Click(null, null);

                SaveConfig();
            }
            
        }

        private void thumbnailBar_ItemClick(object sender, ImageListView.ItemClickEventArgs e)
        {
            GlobalSetting.CurrentIndex = e.Item.Index;
            NextPic(0);
        }

        private void timSlideShow_Tick(object sender, EventArgs e)
        {
            NextPic(1);

            //stop playing slideshow at last image
            if (GlobalSetting.CurrentIndex == GlobalSetting.ImageList.Length - 1)
            {
                if (!GlobalSetting.IsLoopBackSlideShow)
                {
                    mnuMainSlideShowPause_Click(null, null);
                }
            }
        }

        private void sysWatch_Renamed(object sender, RenamedEventArgs e)
        {
            string newName = e.FullPath;
            string oldName = e.OldFullPath;

            //Get index of renamed image
            int imgIndex = GlobalSetting.ImageFilenameList.IndexOf(oldName);
            if (imgIndex > -1)
            {
                //Rename image list
                GlobalSetting.ImageList.SetFileName(imgIndex, newName);
                GlobalSetting.ImageFilenameList[imgIndex] = newName;

                //Update status bar title
                UpdateStatusBar();

                try
                {
                    //Rename image in thumbnail bar
                    thumbnailBar.Items[imgIndex].Text = e.Name;
                    thumbnailBar.Items[imgIndex].Tag = newName;
                }
                catch { }
            }
        }

        private void sysWatch_Deleted(object sender, FileSystemEventArgs e)
        {
            //Get index of deleted image
            int imgIndex = GlobalSetting.ImageFilenameList.IndexOf(e.FullPath);

            if (imgIndex > -1)
            {
                //delete image list
                GlobalSetting.ImageList.Remove(imgIndex);
                GlobalSetting.ImageFilenameList.RemoveAt(imgIndex);

                try
                {
                    //delete thumbnail list
                    thumbnailBar.Items.RemoveAt(imgIndex);
                }
                catch { }

                NextPic(0);
            }
        }

        private void sysWatch_Created(object sender, FileSystemEventArgs e)
        {
            if (!File.Exists(e.FullPath))
            {
                return;
            }

            //Get the new folder path ----------------------------------
            var path = Path.GetDirectoryName(e.FullPath);

            //Reload the image list ------------------------------------
            //Declare a new list to store filename
            GlobalSetting.ImageFilenameList = new List<string>();

            //Get supported image extensions from path
            GlobalSetting.ImageFilenameList = LoadImageFilesFromDirectory(path);

            //Dispose all garbage
            GlobalSetting.ImageList.Dispose();

            //Set filename to image list
            GlobalSetting.ImageList = new ImgMan(GlobalSetting.ImageFilenameList.ToArray());
            //Track image loading progress
            GlobalSetting.ImageList.OnFinishLoadingImage += ImageList_OnFinishLoadingImage;

            //Insert to the thumbnail -------------------------------------
            int newFileIndex = GlobalSetting.ImageFilenameList.IndexOf(e.FullPath);
            if (newFileIndex > -1)
            {
                ImageListView.ImageListViewItem lvi = new ImageListView.ImageListViewItem(e.FullPath);
                lvi.Tag = e.FullPath;
                thumbnailBar.Items.Insert(newFileIndex, lvi);
            }
            
        }

        private void sysWatch_Changed(object sender, FileSystemEventArgs e)
        {
            if (e.ChangeType == WatcherChangeTypes.Changed)
            {
                if (GlobalSetting.ImageList.Length > 0)
                {
                    GlobalSetting.ImageList.Unload(GlobalSetting.CurrentIndex);
                }
                NextPic(0);
            }
        }

        // Use mouse wheel to navigate images
        private void picMain_MouseWheel(object sender, MouseEventArgs e)
        {
            if (GlobalSetting.IsMouseNavigation && !_isZoomed)
            {
                //Prevent picmain zooming
                picMain.AllowZoom = false;

                if (e.Delta < 0)
                {
                    //Next pic
                    mnuMainViewNext_Click(null, null);
                }
                else
                {
                    //Previous pic
                    mnuMainViewPrevious_Click(null, null);
                }
            }
        }

        private void picMain_Zoomed(object sender, ImageBoxZoomEventArgs e)
        {
            if (!GlobalSetting.IsMouseNavigation)
            {
                _isZoomed = true;

                if (GlobalSetting.IsEnabledZoomLock)
                {
                    GlobalSetting.ZoomLockValue = e.NewZoom;
                }

                //Zoom optimization
                ZoomOptimization();

                UpdateStatusBar(true);
            }            
        }

        private void picMain_MouseClick(object sender, MouseEventArgs e)
        {
            switch (e.Button)
            {
                case MouseButtons.Middle: //Refresh
                    mnuMainRefresh_Click(null, null);
                    break;

                case MouseButtons.XButton1: //Back
                    mnuMainViewPrevious_Click(null, null);
                    break;

                case MouseButtons.XButton2: //Next
                    mnuMainViewNext_Click(null, null);
                    break;

                default:
                    break;
            }
        }
        
        #endregion



        #region Toolbar Button
        private void btnNext_Click(object sender, EventArgs e)
        {
            mnuMainViewNext_Click(null, e);
        }

        private void btnBack_Click(object sender, EventArgs e)
        {
            mnuMainViewPrevious_Click(null, e);
        }

        private void btnRefresh_Click(object sender, EventArgs e)
        {
            mnuMainRefresh_Click(null, e);
        }

        private void btnRotateRight_Click(object sender, EventArgs e)
        {
            mnuMainRotateClockwise_Click(null, e);
        }

        private void btnRotateLeft_Click(object sender, EventArgs e)
        {
            mnuMainRotateCounterclockwise_Click(null, e);
        }

        private void btnOpen_Click(object sender, EventArgs e)
        {
            mnuMainOpenFile_Click(null, e);
        }

        private void btnThumb_Click(object sender, EventArgs e)
        {
            mnuMainThumbnailBar_Click(null, e);
        }

        private void btnActualSize_Click(object sender, EventArgs e)
        {
            mnuMainActualSize_Click(null, e);
        }

        private void btnScaletoWidth_Click(object sender, EventArgs e)
        {
            mnuMainScaleToWidth_Click(null, e);
        }

        private void btnScaletoHeight_Click(object sender, EventArgs e)
        {
            mnuMainScaleToHeight_Click(null, e);
        }

        private void btnWindowAutosize_Click(object sender, EventArgs e)
        {
            mnuMainWindowAdaptImage_Click(null, e);
        }

        private void btnGoto_Click(object sender, EventArgs e)
        {
            mnuMainGoto_Click(null, e);
        }

        private void btnCheckedBackground_Click(object sender, EventArgs e)
        {
            mnuMainCheckBackground_Click(null, e);
        }

        private void btnZoomIn_Click(object sender, EventArgs e)
        {
            mnuMainZoomIn_Click(null, e);
        }

        private void btnZoomOut_Click(object sender, EventArgs e)
        {
            mnuMainZoomOut_Click(null, e);
        }

        private void btnZoomLock_Click(object sender, EventArgs e)
        {
            mnuMainLockZoomRatio_Click(null, e);
        }

        private void btnSlideShow_Click(object sender, EventArgs e)
        {
            mnuMainSlideShowStart_Click(null, null);
        }

        private void btnFullScreen_Click(object sender, EventArgs e)
        {
            mnuMainFullScreen_Click(null, e);
        }

        private void btnPrintImage_Click(object sender, EventArgs e)
        {
            mnuMainPrint_Click(null, e);
        }

        private void btnFacebook_Click(object sender, EventArgs e)
        {
            mnuMainShareFacebook_Click(null, e);
        }

        private void btnExtension_Click(object sender, EventArgs e)
        {
            mnuMainExtensionManager_Click(null, e);
        }

        private void btnSetting_Click(object sender, EventArgs e)
        {
            mnuMainSettings_Click(null, e);
        }

        private void btnHelp_Click(object sender, EventArgs e)
        {
            mnuMainAbout_Click(null, e);
        }

        private void btnConvert_Click(object sender, EventArgs e)
        {
            mnuMainSaveAs_Click(null, e);
        }

        private void btnReport_Click(object sender, EventArgs e)
        {
            mnuMainReportIssue_Click(null, e);
        }
        #endregion
        


        #region Popup Menu
        private void mnuPopup_Opening(object sender, CancelEventArgs e)
        {
            try
            {
                if (!File.Exists(GlobalSetting.ImageList.GetFileName(GlobalSetting.CurrentIndex)) ||
                                 GlobalSetting.IsImageError)
                {
                    e.Cancel = true;
                    return;
                }
            }
            catch { e.Cancel = true; return; }

            //clear current items
            mnuPopup.Items.Clear();

            if (GlobalSetting.IsPlaySlideShow)
            {
                mnuPopup.Items.Add(Library.Menu.Clone(mnuMainSlideShowPause));
                mnuPopup.Items.Add(Library.Menu.Clone(mnuMainSlideShowExit));
                mnuPopup.Items.Add(new ToolStripSeparator());//---------------
            }
            
            //toolbar menu
            mnuPopup.Items.Add(Library.Menu.Clone(mnuMainToolbar));
            mnuPopup.Items.Add(Library.Menu.Clone(mnuMainAlwaysOnTop));
            mnuPopup.Items.Add(new ToolStripSeparator());//---------------

            mnuPopup.Items.Add(Library.Menu.Clone(mnuMainEditImage));
            
            //check if image can animate (GIF)
            try
            {
                Image img = GlobalSetting.ImageList.GetImage(GlobalSetting.CurrentIndex);
                FrameDimension dim = new FrameDimension(img.FrameDimensionsList[0]);
                int frameCount = img.GetFrameCount(dim);

                if (frameCount > 1)
                {
                    var mi = Library.Menu.Clone(mnuMainExtractFrames);
                    mi.Text = string.Format(GlobalSetting.LangPack.Items["frmMain.mnuMainExtractFrames"], frameCount);

                    mnuPopup.Items.Add(Library.Menu.Clone(mi));
                    mnuPopup.Items.Add(Library.Menu.Clone(mnuMainStartStopAnimating));
                }

            }
            catch { }

            mnuPopup.Items.Add(Library.Menu.Clone(mnuMainSetAsDesktop));

            mnuPopup.Items.Add(new ToolStripSeparator());//------------
            mnuPopup.Items.Add(Library.Menu.Clone(mnuMainOpenImageData));
            mnuPopup.Items.Add(Library.Menu.Clone(mnuMainCopy));
            mnuPopup.Items.Add(Library.Menu.Clone(mnuMainCut));
            mnuPopup.Items.Add(Library.Menu.Clone(mnuMainClearClipboard));

            mnuPopup.Items.Add(new ToolStripSeparator());//------------
            mnuPopup.Items.Add(Library.Menu.Clone(mnuMainRename));
            mnuPopup.Items.Add(Library.Menu.Clone(mnuMainMoveToRecycleBin));
            mnuPopup.Items.Add(Library.Menu.Clone(mnuMainDeleteFromHardDisk));

            mnuPopup.Items.Add(new ToolStripSeparator());//------------
            mnuPopup.Items.Add(Library.Menu.Clone(mnuMainShareFacebook));

            mnuPopup.Items.Add(new ToolStripSeparator());//------------
            mnuPopup.Items.Add(Library.Menu.Clone(mnuMainCopyImagePath));
            mnuPopup.Items.Add(Library.Menu.Clone(mnuMainImageLocation));
            mnuPopup.Items.Add(Library.Menu.Clone(mnuMainImageProperties));

        }
        #endregion



        #region Main Menu (Main function)

        private void mnuMainOpenFile_Click(object sender, EventArgs e)
        {
            OpenFile();
        }

        private void mnuMainOpenImageData_Click(object sender, EventArgs e)
        {
            //Is there a file in clipboard ?--------------------------------------------------
            if (Clipboard.ContainsFileDropList())
            {
                string[] sFile = (string[])Clipboard.GetData(DataFormats.FileDrop);
                int fileCount = 0;

                fileCount = sFile.Length;

                // load file
                Prepare(sFile[0]);
            }


            //Is there a image in clipboard ?-------------------------------------------------
            //CheckImageInClipboard: ;
            else if (Clipboard.ContainsImage())
            {
                picMain.Image = Clipboard.GetImage();
                GlobalSetting.IsTempMemoryData = true;
            }

            //Is there a filename in clipboard?-----------------------------------------------
            //CheckPathInClipboard: ;
            else if (Clipboard.ContainsText())
            {
                if (File.Exists(Clipboard.GetText()) || Directory.Exists(Clipboard.GetText()))
                {
                    Prepare(Clipboard.GetText());
                }
                //get image from Base64string 
                else
                {
                    try
                    {
                        // data:image/jpeg;base64,xxxxxxxx
                        string base64str = Clipboard.GetText().Substring(Clipboard.GetText().LastIndexOf(',') + 1);
                        var file_bytes = Convert.FromBase64String(base64str);
                        var file_stream = new MemoryStream(file_bytes);
                        var file_image = Image.FromStream(file_stream);

                        picMain.Image = file_image;
                        GlobalSetting.IsTempMemoryData = true;
                    }
                    catch { }
                }
            }
        }

        private void mnuMainSaveAs_Click(object sender, EventArgs e)
        {
            if (picMain.Image == null)
            {
                return;
            }

            string filename = GlobalSetting.ImageList.GetFileName(GlobalSetting.CurrentIndex);
            if (filename == "")
            {
                filename = "untitled.png";
            }

            Library.Image.ImageInfo.ConvertImage(picMain.Image, filename);
        }

        private void mnuMainRefresh_Click(object sender, EventArgs e)
        {
            // Reset scrollbar position
            if (LocalSetting.IsResetScrollPosition)
            {
                picMain.ScrollTo(0, 0, 0, 0);
            }
            
            //Zoom condition
            if (GlobalSetting.IsEnabledZoomLock)
            {
                picMain.Zoom = GlobalSetting.ZoomLockValue;
            }
            else
            {
                //Reset zoom
                if (GlobalSetting.IsZoomToFit)
                {
                    picMain.ZoomToFit();
                }
                else
                {
                    picMain.ZoomAuto();
                }

                _isZoomed = false;
            }

            //Get image file information
            UpdateStatusBar();
        }

        private void mnuMainEditImage_Click(object sender, EventArgs e)
        {
            if (GlobalSetting.IsImageError)
            {
                return;
            }

            string filename = GlobalSetting.ImageList.GetFileName(GlobalSetting.CurrentIndex);

            Process p = new Process();
            p.StartInfo.FileName = filename;
            p.StartInfo.Verb = "edit";

            //show error dialog
            p.StartInfo.ErrorDialog = true;

            try
            {
                p.Start();
            }
            catch (Exception)
            { }
        }

        private void mnuMainViewNext_Click(object sender, EventArgs e)
        {
            if (GlobalSetting.ImageList.Length < 1)
            {
                return;
            }

            NextPic(1);
        }

        private void mnuMainViewPrevious_Click(object sender, EventArgs e)
        {
            if (GlobalSetting.ImageList.Length < 1)
            {
                return;
            }

            NextPic(-1);
        }

        private void mnuMainGoto_Click(object sender, EventArgs e)
        {
            int n = GlobalSetting.CurrentIndex;
            string s = "0";
            if (InputBox.ShowDiaLog("Message", GlobalSetting.LangPack.Items["frmMain._GotoDialogText"],
                                    "0", true) == System.Windows.Forms.DialogResult.OK)
            {
                s = InputBox.Message;
            }

            if (int.TryParse(s, out n))
            {
                n--;

                if (-1 < n && n < GlobalSetting.ImageList.Length)
                {
                    GlobalSetting.CurrentIndex = n;
                    NextPic(0);
                }
            }
        }

        private void mnuMainGotoFirst_Click(object sender, EventArgs e)
        {
            GlobalSetting.CurrentIndex = 0;
            NextPic(0);
        }

        private void mnuMainGotoLast_Click(object sender, EventArgs e)
        {
            GlobalSetting.CurrentIndex = GlobalSetting.ImageList.Length - 1;
            NextPic(0);
        }

        private void mnuMainFullScreen_Click(object sender, EventArgs e)
        {
            //full screen
            if (!GlobalSetting.IsFullScreen)
            {
                SaveConfig();

                //save last state of toolbar
                _isShownToolbar = GlobalSetting.IsShowToolBar;

                FormBorderStyle = FormBorderStyle.None;
                WindowState = FormWindowState.Normal;
                GlobalSetting.IsFullScreen = true;
                Application.DoEvents();
                Bounds = Screen.FromControl(this).Bounds;

                //Hide
                toolMain.Visible = false;
                GlobalSetting.IsShowToolBar = false;
                mnuMainToolbar.Checked = false;

                DisplayTextMessage(GlobalSetting.LangPack.Items["frmMain._FullScreenMessage"]
                    , 2000);
            }
            //exit full screen
            else
            {
                //restore last state of toolbar
                GlobalSetting.IsShowToolBar = _isShownToolbar;

                FormBorderStyle = FormBorderStyle.Sizable;

                //windows state
                string state_str = GlobalSetting.GetConfig("WindowsState", "Normal");
                if (state_str == "Normal")
                {
                    WindowState = FormWindowState.Normal;
                }
                else if (state_str == "Maximized")
                {
                    WindowState = FormWindowState.Maximized;
                }

                //Windows Bound (Position + Size)
                Bounds = GlobalSetting.StringToRect(GlobalSetting.GetConfig("WindowsBound", "280,125,750,545"));

                GlobalSetting.IsFullScreen = false;
                Application.DoEvents();

                if (GlobalSetting.IsShowToolBar)
                {
                    //Show toolbar
                    toolMain.Visible = true;
                    mnuMainToolbar.Checked = true;
                }
            }
        }
        

        private void mnuMainSlideShowStart_Click(object sender, EventArgs e)
        {
            if (GlobalSetting.ImageList.Length < 1)
            {
                return;
            }

            //not performing
            if (!GlobalSetting.IsPlaySlideShow)
            {
                //perform slideshow
                picMain.BackColor = Color.Black;
                btnFullScreen.PerformClick();

                timSlideShow.Start();
                timSlideShow.Enabled = true;

                GlobalSetting.IsPlaySlideShow = true;
            }
            //performing
            else
            {
                mnuMainSlideShowExit_Click(null, null);
            }

            DisplayTextMessage(GlobalSetting.LangPack.Items["frmMain._SlideshowMessage"]
                    , 2000);
        }

        private void mnuMainSlideShowPause_Click(object sender, EventArgs e)
        {
            //performing
            if (timSlideShow.Enabled)
            {
                timSlideShow.Enabled = false;
                timSlideShow.Stop();
            }
            else
            {
                timSlideShow.Enabled = true;
                timSlideShow.Start();
            }

        }

        private void mnuMainSlideShowExit_Click(object sender, EventArgs e)
        {
            timSlideShow.Stop();
            timSlideShow.Enabled = false;
            GlobalSetting.IsPlaySlideShow = false;

            picMain.BackColor = GlobalSetting.BackgroundColor;
            btnFullScreen.PerformClick();
        }

        /// <summary>
        /// Save current loaded image to file and print it
        /// </summary>
        private string SaveTemporaryMemoryData()
        {
            //save temp file
            string temp_dir = Environment.GetFolderPath(Environment.SpecialFolder.ApplicationData) +
                        "\\ImageGlass\\Temp\\";
            if (!Directory.Exists(temp_dir))
            {
                Directory.CreateDirectory(temp_dir);
            }

            string filename = temp_dir + "temp_" + DateTime.Now.ToString("yyyy-MM-dd-hh-mm-ss") + ".png";

            picMain.Image.Save(filename, ImageFormat.Png);

            return filename;
        }

        private void mnuMainPrint_Click(object sender, EventArgs e)
        {
            string filename = "";

            //save image from memory
            if (GlobalSetting.IsTempMemoryData)
            {
                filename = SaveTemporaryMemoryData();
            }
            //image error
            else if (GlobalSetting.ImageList.Length < 1 || GlobalSetting.IsImageError)
            {
                return;
            }
            else
            {
                filename = GlobalSetting.ImageList.GetFileName(GlobalSetting.CurrentIndex);

                // check if file extension is NOT supported for native print
                // these extensions will not be printed by its associated app.
                if (GlobalSetting.OptionalImageFormats.Contains(Path.GetExtension(filename).ToLower()))
                {
                    filename = SaveTemporaryMemoryData();
                }
            }

            Process p = new Process();
            p.StartInfo.FileName = filename;
            p.StartInfo.Verb = "print";

            //show error dialog
            p.StartInfo.ErrorDialog = true;

            try
            {
                p.Start();
            }
            catch (Exception)
            { }

        }

        private void mnuMainRotateCounterclockwise_Click(object sender, EventArgs e)
        {
            if (picMain.Image == null || picMain.CanAnimate)
            {
                return;
            }

            Bitmap bmp = new Bitmap(picMain.Image);
            bmp.RotateFlip(RotateFlipType.Rotate270FlipNone);
            picMain.Image = bmp;

            try
            {
                LocalSetting.ImageModifiedPath = GlobalSetting.ImageFilenameList[GlobalSetting.CurrentIndex];
            }
            catch { }
        }

        private void mnuMainRotateClockwise_Click(object sender, EventArgs e)
        {
            if (picMain.Image == null || picMain.CanAnimate)
            {
                return;
            }

            Bitmap bmp = new Bitmap(picMain.Image);
            bmp.RotateFlip(RotateFlipType.Rotate90FlipNone);
            picMain.Image = bmp;

            try
            {
                LocalSetting.ImageModifiedPath = GlobalSetting.ImageFilenameList[GlobalSetting.CurrentIndex];
            }
            catch { }
        }

        private void mnuMainZoomIn_Click(object sender, EventArgs e)
        {
            if (picMain.Image == null)
            {
                return;
            }

            picMain.ZoomIn();
        }

        private void mnuMainZoomOut_Click(object sender, EventArgs e)
        {
            if (picMain.Image == null)
            {
                return;
            }

            picMain.ZoomOut();
        }

        private void mnuMainZoomToFit_Click(object sender, EventArgs e)
        {
            GlobalSetting.IsZoomToFit = mnuMainZoomToFit.Checked;
            mnuMainRefresh_Click(null, null);
        }

        private void mnuMainActualSize_Click(object sender, EventArgs e)
        {
            if (picMain.Image == null)
            {
                return;
            }

            picMain.ActualSize();
            picMain.CenterToImage();            
        }

        private void mnuMainLockZoomRatio_Click(object sender, EventArgs e)
        {
            if (!GlobalSetting.IsEnabledZoomLock)
            {
                GlobalSetting.IsEnabledZoomLock = btnZoomLock.Checked = true;
                GlobalSetting.ZoomLockValue = picMain.Zoom;
            }
            else
            {
                GlobalSetting.IsEnabledZoomLock = btnZoomLock.Checked = false;
                GlobalSetting.ZoomLockValue = 100;
            }
        }

        private void mnuMainScaleToWidth_Click(object sender, EventArgs e)
        {
            if (picMain.Image == null)
            {
                return;
            }

            // Reset scrollbar position
            if (LocalSetting.IsResetScrollPosition)
            {
                picMain.ScrollTo(0, 0, 0, 0);
            }

            // Scale to Width
            double frac = picMain.Width / (1.0 * picMain.Image.Width);
            picMain.Zoom = (int)(frac * 100);
        }

        private void mnuMainScaleToHeight_Click(object sender, EventArgs e)
        {
            if (picMain.Image == null)
            {
                return;
            }

            // Reset scrollbar position
            if (LocalSetting.IsResetScrollPosition)
            {
                picMain.ScrollTo(0, 0, 0, 0);
            }

            // Scale to Height
            double frac = picMain.Height / (1.0 * picMain.Image.Height);
            picMain.Zoom = (int)(frac * 100);
        }

        private void mnuMainWindowAdaptImage_Click(object sender, EventArgs e)
        {
            if (picMain.Image == null)
            {
                return;
            }
            
            Rectangle screen = Screen.FromControl(this).WorkingArea;
            WindowState = FormWindowState.Normal;

            //if image size is bigger than screen
            if (picMain.Image.Width >= screen.Width || picMain.Height >= screen.Height)
            {
                Left = Top = 0;
                Width = screen.Width;
                Height = screen.Height;
            }
            else
            {
                Size = new Size(Width += picMain.Image.Width - picMain.Width,
                                Height += picMain.Image.Height - picMain.Height);

                picMain.Bounds = new Rectangle(Point.Empty, picMain.Image.Size);
                Top = (screen.Height - Height) / 2 + screen.Top;
                Left = (screen.Width - Width) / 2 + screen.Left;
            }

            //reset zoom
            mnuMainRefresh_Click(null, null);
        }

        private void mnuMainRename_Click(object sender, EventArgs e)
        {
            RenameImage();
        }

        private void mnuMainMoveToRecycleBin_Click(object sender, EventArgs e)
        {
            try
            {
                if (!File.Exists(GlobalSetting.ImageList.GetFileName(GlobalSetting.CurrentIndex)))
                {
                    return;
                }
            }
            catch { return; }

            DialogResult msg = DialogResult.Yes;

            if (GlobalSetting.IsConfirmationDelete)
            {
                msg = MessageBox.Show(string.Format(GlobalSetting.LangPack.Items["frmMain._DeleteDialogText"], GlobalSetting.ImageList.GetFileName(GlobalSetting.CurrentIndex)), GlobalSetting.LangPack.Items["frmMain._DeleteDialogTitle"], MessageBoxButtons.YesNo, MessageBoxIcon.Question);
            }

            if (msg == DialogResult.Yes)
            {

                string f = GlobalSetting.ImageList.GetFileName(GlobalSetting.CurrentIndex);
                try
                {
                    //in case of GIF file...
                    string ext = Path.GetExtension(GlobalSetting.ImageList.GetFileName(GlobalSetting.CurrentIndex)).ToLower();
                    if (ext == ".gif")
                    {
                        try
                        {
                            //delete thumbnail list
                            thumbnailBar.Items.RemoveAt(GlobalSetting.CurrentIndex);
                        }
                        catch { }

                        //delete image list
                        GlobalSetting.ImageList.Remove(GlobalSetting.CurrentIndex);
                        GlobalSetting.ImageFilenameList.RemoveAt(GlobalSetting.CurrentIndex);

                        NextPic(0);
                    }

                    ImageInfo.DeleteFile(f, true);

                }
                catch (Exception ex)
                {
                    MessageBox.Show(ex.Message, "Error", MessageBoxButtons.OK, MessageBoxIcon.Error);
                }
            }
        }

        private void mnuMainDeleteFromHardDisk_Click(object sender, EventArgs e)
        {
            try
            {
                if (!File.Exists(GlobalSetting.ImageList.GetFileName(GlobalSetting.CurrentIndex)))
                {
                    return;
                }
            }
            catch { return; }

            DialogResult msg = MessageBox.Show(string.Format(GlobalSetting.LangPack.Items["frmMain._DeleteDialogText"], GlobalSetting.ImageList.GetFileName(GlobalSetting.CurrentIndex)), GlobalSetting.LangPack.Items["frmMain._DeleteDialogTitle"], MessageBoxButtons.YesNo, MessageBoxIcon.Question);

            if (msg == DialogResult.Yes)
            {
                string f = GlobalSetting.ImageList.GetFileName(GlobalSetting.CurrentIndex);
                try
                {
                    //If ext == GIF, release memory before deleting
                    string ext = Path.GetExtension(GlobalSetting.ImageList.GetFileName(GlobalSetting.CurrentIndex)).ToLower();
                    if (ext == ".gif")
                    {
                        try
                        {
                            //delete thumbnail list
                            thumbnailBar.Items.RemoveAt(GlobalSetting.CurrentIndex);
                        }
                        catch { }

                        //delete image list
                        GlobalSetting.ImageList.Remove(GlobalSetting.CurrentIndex);
                        GlobalSetting.ImageFilenameList.RemoveAt(GlobalSetting.CurrentIndex);

                        NextPic(0);
                    }

                    ImageInfo.DeleteFile(f);
                }
                catch (Exception ex)
                {
                    MessageBox.Show(ex.Message, "Error", MessageBoxButtons.OK, MessageBoxIcon.Error);
                }
            }
        }

        private void mnuMainExtractFrames_Click(object sender, EventArgs e)
        {
            if (!(sender as ToolStripMenuItem).Enabled) // Shortcut keys still work even when menu is disabled!
                return;

            if (!GlobalSetting.IsImageError)
            {
                FolderBrowserDialog f = new FolderBrowserDialog();
                f.Description = GlobalSetting.LangPack.Items["frmMain._ExtractFrameText"];
                f.ShowNewFolderButton = true;
                DialogResult res = f.ShowDialog();

                if (res == DialogResult.OK && Directory.Exists(f.SelectedPath))
                {
                    Animation ani = new Animation();
                    ani.ExtractAllFrames(GlobalSetting.ImageList.GetFileName(GlobalSetting.CurrentIndex),
                                                f.SelectedPath);
                }

                f = null;
            }
        }

        // ReSharper disable once EmptyGeneralCatchClause
        private void mnuMainSetAsDesktop_Click(object sender, EventArgs e)
        {
            if (GlobalSetting.IsImageError)
                return;

            try
            {
                Process p = new Process();
                p.StartInfo.FileName = GlobalSetting.StartUpDir + "igtasks.exe";
                p.StartInfo.Arguments = "setwallpaper " + //name of param
                                        "\"" + GlobalSetting.ImageList.GetFileName(GlobalSetting.CurrentIndex) + "\" " + //arg 1
                                        "\"" + "0" + "\" "; //arg 2
                p.Start();
            }
            catch (Exception)
            { }
        }

        private void mnuMainImageLocation_Click(object sender, EventArgs e)
        {
            if (GlobalSetting.ImageList.Length > 0)
            {
                System.Diagnostics.Process.Start("explorer.exe", "/select,\"" +
                    GlobalSetting.ImageList.GetFileName(GlobalSetting.CurrentIndex) + "\"");
            }
        }

        private void mnuMainImageProperties_Click(object sender, EventArgs e)
        {
            if (GlobalSetting.ImageList.Length > 0)
            {
                ImageInfo.DisplayFileProperties(GlobalSetting.ImageList.GetFileName(GlobalSetting.CurrentIndex),
                                                Handle);
            }
        }

        private void mnuMainCopy_Click(object sender, EventArgs e)
        {
            CopyFile();
        }

        private void mnuMainCopyMulti_Click(object sender, EventArgs e)
        {
            CopyMultiFile();
        }

        private void mnuMainCut_Click(object sender, EventArgs e)
        {
            CutFile();
        }

        private void mnuMainCutMulti_Click(object sender, EventArgs e)
        {
            CutMultiFile();
        }

        private void mnuMainCopyImagePath_Click(object sender, EventArgs e)
        {
            try
            {
                Clipboard.SetText(GlobalSetting.ImageList.GetFileName(GlobalSetting.CurrentIndex));
            }
            catch { }
        }

        private void mnuMainClearClipboard_Click(object sender, EventArgs e)
        {
            //clear copied files in clipboard
            if (GlobalSetting.StringClipboard.Count > 0)
            {
                GlobalSetting.StringClipboard = new StringCollection();
                Clipboard.Clear();
                DisplayTextMessage(GlobalSetting.LangPack.Items["frmMain._ClearClipboard"], 1000);
            }
        }

        private void mnuMainShareFacebook_Click(object sender, EventArgs e)
        {
            if (GlobalSetting.ImageList.Length > 0 && File.Exists(GlobalSetting.ImageList.GetFileName(GlobalSetting.CurrentIndex)))
            {
                if (LocalSetting.FFacebook.IsDisposed)
                {
                    LocalSetting.FFacebook = new frmFacebook();
                }

                //CHECK FILE EXTENSION BEFORE UPLOADING
                string filename = "";

                //save image from memory
                if (GlobalSetting.IsTempMemoryData)
                {
                    filename = SaveTemporaryMemoryData();
                }
                //image error
                else if (GlobalSetting.ImageList.Length < 1 || GlobalSetting.IsImageError)
                {
                    return;
                }
                else
                {
                    filename = GlobalSetting.ImageList.GetFileName(GlobalSetting.CurrentIndex);

                    // check if file extension is NOT supported for native print
                    // these extensions will not be printed by its associated app.
                    if (GlobalSetting.OptionalImageFormats.Contains(Path.GetExtension(filename).ToLower()))
                    {
                        filename = SaveTemporaryMemoryData();
                    }
                }

                LocalSetting.FFacebook.Filename = filename;
                GlobalSetting.IsForcedActive = false;
                LocalSetting.FFacebook.Show();
                LocalSetting.FFacebook.Activate();
            }
        }

        private void mnuMainToolbar_Click(object sender, EventArgs e)
        {
            GlobalSetting.IsShowToolBar = !GlobalSetting.IsShowToolBar;
            if (GlobalSetting.IsShowToolBar)
            {
                //Hien
                toolMain.Visible = true;
            }
            else
            {
                //An
                toolMain.Visible = false;
            }
            mnuMainToolbar.Checked = GlobalSetting.IsShowToolBar;
        }

        private void mnuMainThumbnailBar_Click(object sender, EventArgs e)
        {
            GlobalSetting.IsShowThumbnail = !GlobalSetting.IsShowThumbnail;
            sp1.Panel2Collapsed = !GlobalSetting.IsShowThumbnail;
            btnThumb.Checked = GlobalSetting.IsShowThumbnail;

            if (GlobalSetting.IsShowThumbnail)
            {
                float scaleFactor = ((float)DPIScaling.CurrentDPI) / 96;
                int gap = (int)(SystemInformation.HorizontalScrollBarHeight * (scaleFactor + 0.1 - 1));

                //show
                var tb = new ThumbnailItemInfo(GlobalSetting.ThumbnailDimension, GlobalSetting.IsThumbnailHorizontal);
                sp1.Panel2MinSize = tb.TotalDimension + gap;

                int splitterDistance = sp1.Height - sp1.Panel2MinSize;

                if (GlobalSetting.IsThumbnailHorizontal)
                {
                    // BOTTOM
                    sp1.SplitterWidth = 1;
                    sp1.Orientation = Orientation.Horizontal;
                    sp1.SplitterDistance = splitterDistance;
                    thumbnailBar.View = ImageListView.View.Gallery;

                    //hide splitter color
                    sp1.BackColor = Color.White;
                }
                else
                {
                    // RIGHT
                    sp1.IsSplitterFixed = false; //Allow user to resize
                    sp1.SplitterWidth = 2;
                    sp1.Orientation = Orientation.Vertical;
                    sp1.SplitterDistance = sp1.Width - Math.Max(GlobalSetting.ThumbnailBarWidth, sp1.Panel2MinSize);
                    thumbnailBar.View = ImageListView.View.Thumbnails;

                    //theme for splitter of horizontal bar
                    sp1.BackColor = thumbnailBar.BackColor;
                }
            }
            else
            {
                //Save thumbnail bar width when closing
                if (!GlobalSetting.IsThumbnailHorizontal)
                {
                    GlobalSetting.ThumbnailBarWidth = sp1.Width - sp1.SplitterDistance;
                }
            }
            mnuMainThumbnailBar.Checked = GlobalSetting.IsShowThumbnail;
            SelectCurrentThumbnail();
        }

        private void mnuMainCheckBackground_Click(object sender, EventArgs e)
        {
            GlobalSetting.IsShowCheckedBackground = !GlobalSetting.IsShowCheckedBackground;
            btnCheckedBackground.Checked = GlobalSetting.IsShowCheckedBackground;

            if (btnCheckedBackground.Checked)
            {
                //show
                picMain.GridDisplayMode = ImageBoxGridDisplayMode.Client;
            }
            else
            {
                //hide
                picMain.GridDisplayMode = ImageBoxGridDisplayMode.None;
            }

            mnuMainCheckBackground.Checked = btnCheckedBackground.Checked;
        }

        private void mnuMainAlwaysOnTop_Click(object sender, EventArgs e)
        {
            TopMost = 
                mnuMainAlwaysOnTop.Checked = 
                GlobalSetting.IsWindowAlwaysOnTop = !GlobalSetting.IsWindowAlwaysOnTop;
        }

        private void mnuMainExtensionManager_Click(object sender, EventArgs e)
        {
            if (LocalSetting.FExtension.IsDisposed)
            {
                LocalSetting.FExtension = new frmExtension();
            }
            GlobalSetting.IsForcedActive = false;
            LocalSetting.FExtension.Show();
            LocalSetting.FExtension.Activate();
        }

        private void mnuMainSettings_Click(object sender, EventArgs e)
        {
            if (LocalSetting.FSetting.IsDisposed)
            {
                LocalSetting.FSetting = new frmSetting();
            }

            GlobalSetting.IsForcedActive = false;
            LocalSetting.FSetting.Show();
            LocalSetting.FSetting.Activate();
        }

        private void mnuMainAbout_Click(object sender, EventArgs e)
        {
            frmAbout f = new frmAbout();
            f.ShowDialog();
        }

        private void mnuMainReportIssue_Click(object sender, EventArgs e)
        {
            try
            {
                Process.Start("https://github.com/d2phap/ImageGlass/issues");
            }
            catch { }
        }

        private void mnuMainStartStopAnimating_Click(object sender, EventArgs e)
        {
            if (picMain.IsAnimating)
            {
                picMain.StopAnimating();
            }
            else
            {
                picMain.StartAnimating();
            }
        }

        private void mnuMain_Opening(object sender, CancelEventArgs e)
        {
            try
            {
                mnuMainExtractFrames.Enabled = false;
                mnuMainStartStopAnimating.Enabled = false;

                Image img = GlobalSetting.ImageList.GetImage(GlobalSetting.CurrentIndex);
                FrameDimension dim = new FrameDimension(img.FrameDimensionsList[0]);
                int frameCount = img.GetFrameCount(dim);

                mnuMainExtractFrames.Text = string.Format(GlobalSetting.LangPack.Items["frmMain.mnuMainExtractFrames"], frameCount);

                if (frameCount > 1)
                {
                    mnuMainExtractFrames.Enabled = true;
                    mnuMainStartStopAnimating.Enabled = true;
                }

            }
            catch { }
        }
















        #endregion
        
    }
}<|MERGE_RESOLUTION|>--- conflicted
+++ resolved
@@ -46,16 +46,7 @@
 
             //Check DPI Scaling ratio
             DPIScaling.OldDPI = DPIScaling.CurrentDPI;
-<<<<<<< HEAD
             DPIScaling.CurrentDPI = DPIScaling.GetSystemDpi();
-=======
-            DPIScaling.CurrentDPI = DPIScaling.CalculateCurrentDPI();
-            OnDpiChanged();
-            
-            
-            //Track image loading progress
-            //GlobalSetting.ImageList.OnFinishLoadingImage += ImageList_OnFinishLoadingImage;
->>>>>>> e0bec009
         }
 
         
