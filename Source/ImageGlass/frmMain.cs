﻿/*
ImageGlass Project - Image viewer for Windows
Copyright (C) 2018 DUONG DIEU PHAP
Project homepage: https://imageglass.org

This program is free software: you can redistribute it and/or modify
it under the terms of the GNU General Public License as published by
the Free Software Foundation, either version 3 of the License, or
(at your option) any later version.

This program is distributed in the hope that it will be useful,
but WITHOUT ANY WARRANTY; without even the implied warranty of
MERCHANTABILITY or FITNESS FOR A PARTICULAR PURPOSE.  See the
GNU General Public License for more details.

You should have received a copy of the GNU General Public License
along with this program.  If not, see <http://www.gnu.org/licenses/>.
*/

using System;
using System.Collections.Generic;
using System.ComponentModel;
using System.Linq;
using System.Drawing;
using System.Windows.Forms;
using ImageGlass.Core;
using ImageGlass.Library.Image;
using ImageGlass.Library.Comparer;
using System.IO;
using System.Diagnostics;
using ImageGlass.Services.Configuration;
using ImageGlass.Library;
using System.Collections.Specialized;
using ImageGlass.Services.InstanceManagement;
using System.Drawing.Imaging;
using ImageGlass.Theme;
using System.Threading.Tasks;
using ImageGlass.Library.WinAPI;
using System.Collections.Concurrent;
using FileWatcherEx;
using System.Reflection;


namespace ImageGlass
{
    public partial class frmMain : Form
    {
        public frmMain()
        {
            InitializeComponent();
            
            //Get DPI Scaling ratio
            //NOTE: the this.DeviceDpi property is not accurate
            DPIScaling.CurrentDPI = DPIScaling.GetSystemDpi();
            
            //Remove white line under tool strip
            toolMain.Renderer = new Theme.ToolStripRenderer();
            
            //Load UI Configs
            LoadConfig(isLoadUI: true, isLoadOthers: false);
            Application.DoEvents();
            
            //Update form with new DPI
            OnDpiChanged();
        }



        #region Local variables

        // window size value before resizing
        private Size _windowSize = new Size(1000, 800);

        // determine if the image is zoomed
        private bool _isManuallyZoomed = false;

        // determine if toolbar is shown (fullscreen / slideshow)
        private bool _isShowToolbar = true;

        // determine if thumbnail is shown  (fullscreen / slideshow)
        private bool _isShowThumbnail = true;

        // determine if Windows key is pressed
        private bool _isWindowsKeyPressed = false;

        // determine if user is dragging an image file
        private bool _isDraggingImage = false;
        


        /***********************************
         * Variables for FileWatcherEx
         ***********************************/
        // the list of local deleted files, need to be deleted in the memory list
        private List<string> _queueListForDeleting = new List<string>();

        // File system watcher
        private FileWatcherEx.FileWatcherEx _fileWatcher = new FileWatcherEx.FileWatcherEx();

        #endregion



        #region Drag - drop
        private void picMain_DragOver(object sender, DragEventArgs e)
        {
            string filePath = ((string[])e.Data.GetData(DataFormats.FileDrop))[0];

            // Drag file from DESKTOP to APP
            if (GlobalSetting.ImageList.IndexOf(filePath) == -1)
            {
                e.Effect = DragDropEffects.Move;
            }
            // Drag file from APP to DESKTOP
            else
            {
                e.Effect = DragDropEffects.Copy;
            }

        }

        private void picMain_DragDrop(object sender, DragEventArgs e)
        {
            // Drag file from DESKTOP to APP
            string[] filepaths = ((string[])e.Data.GetData(DataFormats.FileDrop));
            if (filepaths.Length > 1)
            {
                PrepareMulti(filepaths);
                return;
            }

            string filePath = filepaths[0];

            if (Path.GetExtension(filePath).ToLower() == ".lnk")
                filePath = Shortcuts.FolderFromShortcut(filePath);

            int imageIndex = GlobalSetting.ImageList.IndexOf(filePath);

            // The file is located another folder, load the entire folder
            if (imageIndex == -1)
            {
                Prepare(filePath);
            }
            // The file is in current folder AND it is the viewing image
            else if (GlobalSetting.CurrentIndex == imageIndex)
            {
                //do nothing
            }
            // The file is in current folder AND it is NOT the viewing image
            else
            {
                GlobalSetting.CurrentIndex = imageIndex;
                NextPic(0);
            }
        }

        private void picMain_MouseDown(object sender, MouseEventArgs e)
        {
            if (_isDraggingImage)
            {
                string[] paths = new string[1];
                paths[0] = GlobalSetting.ImageList.GetFileName(GlobalSetting.CurrentIndex);

                var data = new DataObject(DataFormats.FileDrop, paths);
                picMain.DoDragDrop(data, DragDropEffects.Copy);

                _isDraggingImage = false;
            }
        }
        
        #endregion



        #region Preparing image
        /// <summary>
        /// Open an image
        /// </summary>
        private void OpenFile()
        {
            OpenFileDialog o = new OpenFileDialog();
            o.Filter = GlobalSetting.LangPack.Items["frmMain._OpenFileDialog"] + "|" +
                        GlobalSetting.AllImageFormats;

            if (o.ShowDialog() == DialogResult.OK && File.Exists(o.FileName))
            {
                Prepare(o.FileName);
            }
            o.Dispose();
        }

        /// <summary>
        /// Prepare to load image
        /// </summary>
        /// <param name="path">Path</param>
        public void Prepare(string path)
        {
            if (File.Exists(path) == false && Directory.Exists(path) == false)
                return;

            //Reset current index
            GlobalSetting.CurrentIndex = 0;
            string filePath = "";
            string dirPath = "";

            //Check path is file or directory?
            if (File.Exists(path))
            {
                if (Path.GetExtension(path).ToLower() == ".lnk")
                    dirPath = Shortcuts.FolderFromShortcut(path);
                else
                    dirPath = Path.GetDirectoryName(path);

                filePath = path;
            }
            else if (Directory.Exists(path))
            {
                dirPath = path;
            }

            //Get supported image extensions from directory
            var _imageFilenameList = LoadImageFilesFromDirectory(dirPath);

            LoadImages(_imageFilenameList, filePath);

            WatchPath(dirPath);
        }


        /// <summary>
        /// Load the images.
        /// </summary>
        /// <param name="_imageFilenameList"></param>
        /// <param name="filePath"></param>
        private void LoadImages(List<string> _imageFilenameList, string filePath)
        { 
            //Dispose all garbage
            GlobalSetting.ImageList.Dispose();

            //Set filename to image list
            GlobalSetting.ImageList = new ImgMan(_imageFilenameList.ToArray());
            //Track image loading progress
            GlobalSetting.ImageList.OnFinishLoadingImage += ImageList_OnFinishLoadingImage;

            //Find the index of current image
            if (filePath.Length > 0)
            {
                GlobalSetting.CurrentIndex = GlobalSetting.ImageList.IndexOf(filePath);
            }
            else
            {
                GlobalSetting.CurrentIndex = 0;
            }

            //Load thumnbnail
            LoadThumbnails();

            //Cannot find the index
            if (GlobalSetting.CurrentIndex == -1)
            {
                //Mark as Image Error
                GlobalSetting.IsImageError = true;
                this.Text = $"ImageGlass - {Path.GetFileName(filePath)} - {ImageInfo.GetFileSize(filePath)}";

                picMain.Text = GlobalSetting.LangPack.Items["frmMain.picMain._ErrorText"];
                picMain.Image = null;

                //Exit function
                return;
            }

            //Start loading image
            NextPic(0);
        }


        /// <summary>
        /// Watch a folder for changes.
        /// </summary>
        /// <param name="dirPath">The path to the folder to watch.</param>
        private void WatchPath(string dirPath)
        {
            //Watch all changes of current path
            this._fileWatcher.Stop();
            this._fileWatcher = new FileWatcherEx.FileWatcherEx()
            {
                FolderPath = dirPath,
                IncludeSubdirectories = GlobalSetting.IsRecursiveLoading,

                // auto Invoke the form if required, no need to invidiually invoke in each event
                SynchronizingObject = this
            };

            this._fileWatcher.OnCreated += FileWatcher_OnCreated;
            this._fileWatcher.OnDeleted += FileWatcher_OnDeleted;
            this._fileWatcher.OnChanged += FileWatcher_OnChanged;
            this._fileWatcher.OnRenamed += FileWatcher_OnRenamed;

            this._fileWatcher.Start();
        }


        /// <summary>
        /// Prepare to load images. User has dragged multiple files / paths onto IG.
        /// </summary>
        /// <param name="paths"></param>
        private void PrepareMulti(string[] paths)
        {
            List<string> allFilesToLoad = new List<string>();
            bool firstPath = true;
            foreach (var apath in paths)
            {
                string dirPath = "";
                if (File.Exists(apath))
                {
                    if (Path.GetExtension(apath).ToLower() == ".lnk")
                        dirPath = Shortcuts.FolderFromShortcut(apath);
                    else
                        dirPath = Path.GetDirectoryName(apath);
                }
                else if (Directory.Exists(apath))
                {
                    dirPath = apath;
                }
                else
                {
                    continue; 
                }

                // TODO Currently only have the ability to watch a single path for changes!
                if (firstPath)
                {
                    firstPath = false;
                    WatchPath(dirPath);
                }

                var imageFilenameList = LoadImageFilesFromDirectory(dirPath);
                allFilesToLoad.AddRange(imageFilenameList);
            }

            LoadImages(allFilesToLoad, "");
        }


        private void ImageList_OnFinishLoadingImage(object sender, EventArgs e)
        {
            //clear text when finishing
            DisplayTextMessage("", 0);
        }

        /// <summary>
        /// Select current thumbnail
        /// </summary>
        private void SelectCurrentThumbnail()
        {
            if (thumbnailBar.Items.Count > 0)
            {
                thumbnailBar.ClearSelection();

                try
                {
                    thumbnailBar.Items[GlobalSetting.CurrentIndex].Selected = true;
                    thumbnailBar.Items[GlobalSetting.CurrentIndex].Focused = true;
                    thumbnailBar.EnsureVisible(GlobalSetting.CurrentIndex);
                }
                catch (Exception) { }
            }
        }


        /// <summary>
        /// Sort and find all supported image from directory
        /// </summary>
        /// <param name="path">Image folder path</param>
        private List<string> LoadImageFilesFromDirectory(string path)
        {
            //Load image order from config
            GlobalSetting.LoadImageOrderConfig();

            //Get files from dir
            var fileList = DirectoryFinder.FindFiles(path,
                GlobalSetting.IsRecursiveLoading,
                new Predicate<FileInfo>(delegate (FileInfo fi)
                {
                    // KBR 20180607 Rework predicate to use a FileInfo instead of the filename.
                    // By doing so, can use the attribute data already loaded into memory, 
                    // instead of fetching it again (via File.GetAttributes). A re-fetch is
                    // very slow across network paths. For me, improves image load from 4+ 
                    // seconds to 0.4 seconds for a specific network path.

                    if (fi.FullName == null) // KBR not sure why but occasionally getting null filename
                        return false;

                    string extension = fi.Extension ?? "";
                    extension = extension.ToLower(); // Path.GetExtension(f).ToLower() ?? ""; //remove blank extension

                    // checks if image is hidden and ignores it if so
                    if (GlobalSetting.IsShowingHiddenImages == false)
                    {
                        var attributes = fi.Attributes; // File.GetAttributes(f);
                        var isHidden = attributes.HasFlag(FileAttributes.Hidden);
                        if (isHidden)
                        {
                            return false;
                        }
                    }
                    if (extension.Length > 0 && GlobalSetting.ImageFormatHashSet.Contains(extension))
                    {
                        return true;
                    }

                    return false;
                }));
            

            var list = SortImageList(fileList);

            return list;
        }


        private List<string> SortImageList(ConcurrentBag<string> fileList)
        {
            var list = new List<string>();

            //Sort image file
            if (GlobalSetting.ImageLoadingOrder == ImageOrderBy.Name)
            {
                var arr = fileList.ToArray();
                Array.Sort(arr, new WindowsNaturalSort());
                list.AddRange(arr);

                //list.AddRange(FileLogicalComparer.Sort(dsFile.ToArray()));
            }
            else if (GlobalSetting.ImageLoadingOrder == ImageOrderBy.Length)
            {
                list.AddRange(fileList
                    .OrderBy(f => new FileInfo(f).Length));
            }
            else if (GlobalSetting.ImageLoadingOrder == ImageOrderBy.CreationTime)
            {
                list.AddRange(fileList
                    .OrderBy(f => new FileInfo(f).CreationTimeUtc));
            }
            else if (GlobalSetting.ImageLoadingOrder == ImageOrderBy.Extension)
            {
                list.AddRange(fileList
                    .OrderBy(f => new FileInfo(f).Extension));
            }
            else if (GlobalSetting.ImageLoadingOrder == ImageOrderBy.LastAccessTime)
            {
                list.AddRange(fileList
                    .OrderBy(f => new FileInfo(f).LastAccessTime));
            }
            else if (GlobalSetting.ImageLoadingOrder == ImageOrderBy.LastWriteTime)
            {
                list.AddRange(fileList
                    .OrderBy(f => new FileInfo(f).LastWriteTime));
            }
            else if (GlobalSetting.ImageLoadingOrder == ImageOrderBy.Random)
            {
                list.AddRange(fileList
                    .OrderBy(f => Guid.NewGuid()));
            }

            return list;
        }


        /// <summary>
        /// Clear and reload all thumbnail image
        /// </summary>
        private void LoadThumbnails()
        {
            thumbnailBar.SuspendLayout();
            thumbnailBar.Items.Clear();
            thumbnailBar.ThumbnailSize = new Size(GlobalSetting.ThumbnailDimension, GlobalSetting.ThumbnailDimension);

            for (int i = 0; i < GlobalSetting.ImageList.Length; i++)
            {
                ImageListView.ImageListViewItem lvi = new ImageListView.ImageListViewItem(GlobalSetting.ImageList.GetFileName(i));
                lvi.Tag = GlobalSetting.ImageList.GetFileName(i);

                thumbnailBar.Items.Add(lvi);
            }
            thumbnailBar.ResumeLayout();
        }

        /// <summary>
        /// Change image
        /// </summary>
        /// <param name="step">Image step to change. Zero is reload the current image.</param>
        private void NextPic(int step)
        {
            NextPic(step, false);
        }

        /// <summary>
        /// Change image
        /// </summary>
        /// <param name="step">Image step to change. Zero is reload the current image.</param>
        /// <param name="configs">Configuration for the next load</param>
        /// <param name="isSkipCache"></param>
        private void NextPic(int step, bool isKeepZoomRatio, bool isSkipCache = false)
        {
            if (this.InvokeRequired)
            {
                this.Invoke(new Action<int, bool, bool>(NextPic), step, isKeepZoomRatio, isSkipCache);

                return;
            }

            if (picMain.IsAnimating)
            {
                picMain.StopAnimating();
            }

            //Save previous image if it was modified
            if (File.Exists(LocalSetting.ImageModifiedPath) && GlobalSetting.IsSaveAfterRotating)
            {
                DisplayTextMessage(GlobalSetting.LangPack.Items["frmMain._SaveChanges"], 2000);

                Application.DoEvents();
                ImageSaveChange();

                //remove the old image data from cache
                GlobalSetting.ImageList.Unload(GlobalSetting.CurrentIndex);

                //update thumbnail
                thumbnailBar.Items[GlobalSetting.CurrentIndex].Update();
            }
            
            Application.DoEvents();

            picMain.Text = "";
            LocalSetting.IsTempMemoryData = false;

            if (GlobalSetting.ImageList.Length < 1)
            {
                Text = $"ImageGlass";

                GlobalSetting.IsImageError = true;
                picMain.Image = null;
                LocalSetting.ImageModifiedPath = "";

                return;
            }

            //temp index
            int tempIndex = GlobalSetting.CurrentIndex + step;

            if (!GlobalSetting.IsPlaySlideShow && !GlobalSetting.IsLoopBackViewer)
            {
                //Reach end of list
                if (tempIndex >= GlobalSetting.ImageList.Length)
                {
                    DisplayTextMessage(GlobalSetting.LangPack.Items["frmMain._LastItemOfList"], 1000);
                    return;
                }

                //Reach the first item of list
                if (tempIndex < 0)
                {
                    DisplayTextMessage(GlobalSetting.LangPack.Items["frmMain._FirstItemOfList"], 1000);
                    return;
                }
            }

            //Check if current index is greater than upper limit
            if (tempIndex >= GlobalSetting.ImageList.Length)
                tempIndex = 0;

            //Check if current index is less than lower limit
            if (tempIndex < 0)
                tempIndex = GlobalSetting.ImageList.Length - 1;

            //Update current index
            GlobalSetting.CurrentIndex = tempIndex;


            //The image data will load
            Image im = null;

            try
            {
                //Read image data
                im = GlobalSetting.ImageList.GetImage(GlobalSetting.CurrentIndex, isSkipCache);

                GlobalSetting.IsImageError = GlobalSetting.ImageList.IsErrorImage;

                //Show image
                picMain.Image = im;


                //Reset the zoom mode if isKeepZoomRatio = FALSE
                if (!isKeepZoomRatio)
                {
                    //reset zoom mode
                    ApplyZoomMode(GlobalSetting.ZoomMode);
                }

                //Run in another thread
                Parallel.Invoke(() =>
                {
                    //Release unused images
                    if (GlobalSetting.CurrentIndex - 2 >= 0)
                    {
                        GlobalSetting.ImageList.Unload(GlobalSetting.CurrentIndex - 2);
                    }
                    if (!GlobalSetting.IsImageBoosterBack && GlobalSetting.CurrentIndex - 1 >= 0)
                    {
                        GlobalSetting.ImageList.Unload(GlobalSetting.CurrentIndex - 1);
                    }
                });

            }
            catch
            {
                picMain.Image = null;
                LocalSetting.ImageModifiedPath = "";

                Application.DoEvents();
                if (!File.Exists(GlobalSetting.ImageList.GetFileName(GlobalSetting.CurrentIndex)))
                {
                    GlobalSetting.ImageList.Unload(GlobalSetting.CurrentIndex);
                }
            }


            if (GlobalSetting.IsImageError)
            {
                picMain.Text = GlobalSetting.LangPack.Items["frmMain.picMain._ErrorText"];
                picMain.Image = null;
                LocalSetting.ImageModifiedPath = "";
            }

            _isDraggingImage = false;

            //Select thumbnail item
            SelectCurrentThumbnail();

            //Collect system garbage
            GC.Collect();
            GC.WaitForPendingFinalizers();
        }


        /// <summary>
        /// Update image information on status bar
        /// </summary>
        private void UpdateStatusBar()
        {
            string appName = "ImageGlass";
            string indexTotal = string.Empty;
            string filename = string.Empty;
            string zoom = string.Empty;
            string imgSize = string.Empty;
            string fileSize = string.Empty;
            string fileDate = string.Empty;


            if (LocalSetting.IsTempMemoryData)
            {
                appName += $"  |  {GlobalSetting.LangPack.Items["frmMain._ImageData"]}";
                zoom = $"{picMain.Zoom.ToString()}%";

                if (picMain.Image != null)
                {
                    try
                    {
                        imgSize = $"{picMain.Image.Width} x {picMain.Image.Height} px";
                    }
                    catch { }

                    //ImageGlass (Image data)  |  {zoom}  |  {image size}
                    this.Text = $"{appName}  |  {zoom}  |  {imgSize}";
                }
                else
                {
                    this.Text = $"{appName}  |  {zoom}";
                }
            }
            else
            {
                if (GlobalSetting.ImageList.Length < 1)
                {
                    this.Text = appName;
                    return;
                }

                string currFilePath = GlobalSetting.ImageList.GetFileName(GlobalSetting.CurrentIndex);

                // when there is a problem with a file, don't try to show some info
                bool moredata = File.Exists(currFilePath);

                indexTotal = $"{(GlobalSetting.CurrentIndex + 1)}/{GlobalSetting.ImageList.Length} {GlobalSetting.LangPack.Items["frmMain._Text"]}";
                if (moredata)
                {
                    fileSize = ImageInfo.GetFileSize(currFilePath);
                    fileDate = File.GetCreationTime(currFilePath).ToString("yyyy/MM/dd HH:mm:ss");
                }


                if (GlobalSetting.IsDisplayBasenameOfImage)
                {
                    filename = Path.GetFileName(GlobalSetting.ImageList.GetFileName(GlobalSetting.CurrentIndex));
                }
                else
                {
                    //auto ellipsis the filename
                    //the minimum text to show is Drive letter + basename.
                    //ex: C:\...\example.jpg
                    filename = GlobalSetting.ImageList.GetFileName(GlobalSetting.CurrentIndex);
                    var basename = Path.GetFileName(filename);

                    var charWidth = this.CreateGraphics().MeasureString("A", this.Font).Width;
                    var textMaxLength = (this.Width - DPIScaling.TransformNumber(400)) / charWidth;

                    var maxLength = (int)Math.Max(basename.Length + 8, textMaxLength);

                    filename = Helper.ShortenPath(filename, maxLength);
                }


                if (GlobalSetting.IsImageError)
                {
                    //ImageGlass - {index/total} - {filename}  |  {file size}  |  {file date}
                    if (!moredata) // size and date not available
                        this.Text = $"{appName} - {indexTotal}  |  {filename}";
                    else
                        this.Text = $"{appName} - {indexTotal}  |  {filename}  |  {fileSize}  |  {fileDate}";
                }
                else
                {
                    zoom = $"{picMain.Zoom.ToString("F2")}%";

                    if (picMain.Image != null)
                    {
                        try
                        {
                            imgSize = $"{picMain.Image.Width} x {picMain.Image.Height} px";
                        }
                        catch { }

                        //ImageGlass - {index/total} - {filename}  |  {zoom}  |  {image size}  |  {file size}  | {file date}
                        this.Text = $"{appName} - {indexTotal}  |  {filename}  |  {zoom}  |  {imgSize}  |  {fileSize}  |  {fileDate}";
                    }
                    else
                    {
                        //ImageGlass - {index/total} - {filename}  |  {zoom}  |  {file size}  | {file date}
                        this.Text = $"{appName} - {indexTotal}  |  {filename}  |  {zoom}  |  {fileSize}  |  {fileDate}";
                    }
                }
            }

        }
        #endregion



        #region Key event

        private void frmMain_KeyDown(object sender, KeyEventArgs e)
        {
            //this.Text = e.KeyValue.ToString();

            #region Register MAIN MENU shortcuts
            bool checkMenuShortcut(ToolStripMenuItem mnu)
            {
                Keys pressed = e.KeyCode;
                if (e.Control) pressed = pressed | Keys.Control;
                if (e.Shift) pressed = pressed | Keys.Shift;
                if (e.Alt) pressed = pressed | Keys.Alt;

                if (mnu.ShortcutKeys == pressed)
                {
                    mnu.PerformClick();
                    return true;
                }
                foreach (ToolStripMenuItem child in mnu.DropDownItems.OfType<ToolStripMenuItem>())
                {
                    checkMenuShortcut(child);
                }

                return false;
            }

            //register context menu shortcuts
            foreach (ToolStripMenuItem item in mnuMain.Items.OfType<ToolStripMenuItem>())
            {
                if (checkMenuShortcut(item))
                {
                    return;
                }
            }
            #endregion


            #region Detect WIN logo key
            _isWindowsKeyPressed = false;
            if (e.KeyData == Keys.LWin || e.KeyData == Keys.RWin)
            {
                _isWindowsKeyPressed = true;
            }
            #endregion

            
            //Show main menu
            #region Ctrl + `
            if (e.KeyValue == 192 && !e.Control && !e.Shift && !e.Alt) // `
            {
                mnuMain.Show(toolMain, toolMain.Width - mnuMain.Width, toolMain.Height);
            }
            #endregion


            // Rotation Counterclockwise----------------------------------------------------
            #region Ctrl + ,
            if (e.KeyValue == 188 && e.Control && !e.Shift && !e.Alt)//Ctrl + ,
            {
                mnuMainRotateCounterclockwise_Click(null, null);
                return;
            }
            #endregion


            //Rotate Clockwise--------------------------------------------------------------
            #region Ctrl + .
            if (e.KeyValue == 190 && e.Control && !e.Shift && !e.Alt)//Ctrl + .
            {
                mnuMainRotateClockwise_Click(null, null);
                return;
            }
            #endregion
            

            //Clear clipboard----------------------------------------------------------------
            #region CTRL + `
            if (e.KeyValue == 192 && e.Control && !e.Shift && !e.Alt)//CTRL + `
            {
                mnuMainClearClipboard_Click(null, null);
                return;
            }
            #endregion


            //Zoom + ------------------------------------------------------------------------
            #region Ctrl + = / = / + (numPad)
            if (((e.KeyValue == 187 && e.Control) || (e.KeyValue == 107 && !e.Control)) && !e.Shift && !e.Alt)// Ctrl + =
            {
                btnZoomIn_Click(null, null);
                return;
            }
            #endregion


            //Zoom - ------------------------------------------------------------------------
            #region Ctrl + - / - / - (numPad)
            if (((e.KeyValue == 189 && e.Control) || (e.KeyValue == 109 && !e.Control)) && !e.Shift && !e.Alt)// Ctrl + -
            {
                btnZoomOut_Click(null, null);
                return;
            }
            #endregion


            //Zoom to fit--------------------------------------------------------------------
            #region CTRL + `
            if (e.KeyValue == 191 && e.Control && !e.Shift && !e.Alt)//CTRL + /
            {
                mnuMainScaleToFit_Click(null, null);
                return;
            }
            #endregion


            //Actual size image -------------------------------------------------------------
            #region Ctrl + 0 / Ctrl + Num0 / 0 / Num0
            if (!e.Shift && !e.Alt && (e.KeyValue == 48 || e.KeyValue == 96)) // 0 || Num0 || Ctrl + 0 || Ctrl + Num0
            {
                btnActualSize_Click(null, null);
                return;
            }
            #endregion
            

            //Full screen--------------------------------------------------------------------
            #region ALT + ENTER
            if (e.Alt && e.KeyCode == Keys.Enter && !e.Control && !e.Shift)//Alt + Enter
            {
                btnFullScreen.PerformClick();
                return;
            }
            #endregion


            //ESC ultility------------------------------------------------------------------
            #region ESC
            if (e.KeyCode == Keys.Escape && !e.Control && !e.Shift && !e.Alt)//ESC
            {
                //exit slideshow
                if (GlobalSetting.IsPlaySlideShow)
                {
                    mnuMainSlideShowExit_Click(null, null);
                }
                //exit full screen
                else if (GlobalSetting.IsFullScreen)
                {
                    btnFullScreen.PerformClick();
                }
                //Quit ImageGlass
                else if (GlobalSetting.IsPressESCToQuit)
                {
                    Application.Exit();
                }
                return;
            }
            #endregion


            //Ctrl---------------------------------------------------------------------------
            #region CTRL (for Zooming)
            if (e.Control && !e.Alt && !e.Shift)//Ctrl
            {
                //Enable dragging viewing image to desktop feature---------------------------
                _isDraggingImage = true;
                
                return;
            }
            #endregion

            
        }
        
        private void frmMain_KeyUp(object sender, KeyEventArgs e)
        {
            //this.Text = e.KeyValue.ToString();

            //Ctrl---------------------------------------------------------------------------
            #region CTRL (for Zooming)
            if (e.KeyData == Keys.ControlKey && !e.Alt && !e.Shift)//Ctrl
            {
                //Disable dragging viewing image to desktop feature--------------------------
                _isDraggingImage = false;
                
                return;
            }
            #endregion
            

            //Previous Image----------------------------------------------------------------
            #region LEFT ARROW / PAGE UP
            if (!_isWindowsKeyPressed && (e.KeyValue == 33 || e.KeyValue == 37) &&
                !e.Control && !e.Shift && !e.Alt)//Left arrow / PageUp
            {
                NextPic(-1);
                return;
            }
            #endregion


            //Next Image---------------------------------------------------------------------
            #region RIGHT ARROW / PAGE DOWN
            if (!_isWindowsKeyPressed && (e.KeyValue == 34 || e.KeyValue == 39) &&
                !e.Control && !e.Shift && !e.Alt)//Right arrow / Pagedown
            {
                NextPic(1);
                return;
            }
            #endregion


            //Goto the first Image---------------------------------------------------------------
            #region HOME
            if (!_isWindowsKeyPressed && e.KeyValue == 36 &&
                !e.Control && !e.Shift && !e.Alt)
            {
                mnuMainGotoFirst_Click(null, e);
                return;
            }
            #endregion


            //Goto the last Image---------------------------------------------------------------
            #region END
            if (!_isWindowsKeyPressed && e.KeyValue == 35 &&
                !e.Control && !e.Shift && !e.Alt)
            {
                mnuMainGotoLast_Click(null, e);
                return;
            }
            #endregion


            //Start / stop slideshow---------------------------------------------------------
            #region SPACE
            if (GlobalSetting.IsPlaySlideShow && e.KeyCode == Keys.Space && !e.Control && !e.Shift && !e.Alt)//SPACE
            {
                mnuMainSlideShowPause_Click(null, null);
                return;
            }
            #endregion
            
        }
        #endregion



        #region Private functions
        /// <summary>
        /// Update editing association app info and icon for Edit Image menu
        /// </summary>
        private void UpdateEditingAssocAppInfoForMenu()
        {
            string appName = "";
            mnuMainEditImage.Image = null;
            
            //Temporary memory data
            if (LocalSetting.IsTempMemoryData)
            { }
            else
            {
                //Find file format
                var ext = Path.GetExtension(GlobalSetting.ImageList.GetFileName(GlobalSetting.CurrentIndex)).ToLower();
                var assoc = GlobalSetting.GetImageEditingAssociationFromList(ext);

                //Get App assoc info
                if (assoc != null && File.Exists(assoc.AppPath))
                {
                    appName = $"({ assoc.AppName})";

                    //Update icon
                    Icon ico = Icon.ExtractAssociatedIcon(assoc.AppPath);
                    double scaleFactor = DPIScaling.GetDPIScaleFactor();
                    int iconWidth = (int)((int)Constants.MENU_ICON_HEIGHT * scaleFactor);

                    mnuMainEditImage.Image = new Bitmap(ico.ToBitmap(), iconWidth, iconWidth);
                }
            }

            mnuMainEditImage.Text = string.Format(GlobalSetting.LangPack.Items["frmMain.mnuMainEditImage"], appName);
        }
        

        /// <summary>
        /// Select and Active Zoom Mode, use GlobalSetting.ZoomMode
        /// </summary>
        private void SelectUIZoomMode()
        {
            // Reset (Disable) Zoom Lock
            GlobalSetting.ZoomLockValue = 100.0;


            switch (GlobalSetting.ZoomMode)
            {
                case ZoomMode.ScaleToFit:
                    btnScaleToFit.Checked = mnuMainScaleToFit.Checked = true;

                    btnAutoZoom.Checked = mnuMainAutoZoom.Checked =
                        btnScaletoWidth.Checked = mnuMainScaleToWidth.Checked =
                        btnScaletoHeight.Checked = mnuMainScaleToHeight.Checked =
                        btnZoomLock.Checked = mnuMainLockZoomRatio.Checked = false;
                    break;

                case ZoomMode.ScaleToWidth:
                    btnScaletoWidth.Checked = mnuMainScaleToWidth.Checked = true;

                    btnAutoZoom.Checked = mnuMainAutoZoom.Checked =
                        btnScaleToFit.Checked = mnuMainScaleToFit.Checked =
                        btnScaletoHeight.Checked = mnuMainScaleToHeight.Checked =
                        btnZoomLock.Checked = mnuMainLockZoomRatio.Checked = false;
                    break;

                case ZoomMode.ScaleToHeight:
                    btnScaletoHeight.Checked = mnuMainScaleToHeight.Checked = true;

                    btnAutoZoom.Checked = mnuMainAutoZoom.Checked =
                        btnScaleToFit.Checked = mnuMainScaleToFit.Checked =
                        btnScaletoWidth.Checked = mnuMainScaleToWidth.Checked =
                        btnZoomLock.Checked = mnuMainLockZoomRatio.Checked = false;
                    break;

                case ZoomMode.LockZoomRatio:
                    btnZoomLock.Checked = mnuMainLockZoomRatio.Checked = true;

                    btnAutoZoom.Checked = mnuMainAutoZoom.Checked =
                        btnScaleToFit.Checked = mnuMainScaleToFit.Checked =
                        btnScaletoWidth.Checked = mnuMainScaleToWidth.Checked =
                        btnScaletoHeight.Checked = mnuMainScaleToHeight.Checked = false;

                    //Enable Zoom Lock
                    GlobalSetting.ZoomLockValue = picMain.Zoom;
                    break;

                case ZoomMode.AutoZoom:
                default:
                    btnAutoZoom.Checked = mnuMainAutoZoom.Checked = true;

                    btnScaleToFit.Checked = mnuMainScaleToFit.Checked =
                        btnScaletoWidth.Checked = mnuMainScaleToWidth.Checked =
                        btnScaletoHeight.Checked = mnuMainScaleToHeight.Checked =
                        btnZoomLock.Checked = mnuMainLockZoomRatio.Checked = false;

                    break;
            }
        }


        /// <summary>
        /// Apply zoom mode
        /// </summary>
        /// <param name="zoomMode"></param>
        /// <param name="isResetScrollPosition"></param>
        private void ApplyZoomMode(ZoomMode zoomMode, bool isResetScrollPosition = true)
        {
            // Reset scrollbar position
            if (isResetScrollPosition)
            {
                picMain.ScrollTo(0, 0, 0, 0);
            }
            

            if (zoomMode == ZoomMode.ScaleToWidth)
            {
                if (picMain.Image == null)
                {
                    return;
                }

                // Scale to Width
                double frac = picMain.Width / (1.0 * picMain.Image.Width);
                picMain.Zoom = frac * 100;
            }
            else if (zoomMode == ZoomMode.ScaleToHeight)
            {
                if (picMain.Image == null)
                {
                    return;
                }

                // Scale to Height
                double frac = picMain.Height / (1.0 * picMain.Image.Height);
                picMain.Zoom = frac * 100;
            }
            else if (zoomMode == ZoomMode.ScaleToFit)
            {
                picMain.ZoomToFit();
            }
            else if (zoomMode == ZoomMode.LockZoomRatio)
            {
                picMain.Zoom = GlobalSetting.ZoomLockValue;
            }
            else //zoomMode == ZoomMode.AutoZoom
            {
                picMain.ZoomAuto();
            }

            //Tell the app that it's not zoomed by user
            _isManuallyZoomed = false;

            //Get image file information
            UpdateStatusBar();
        }

        
        /// <summary>
        /// Start Zoom optimization
        /// </summary>
        private void ZoomOptimization()
        {
            if (GlobalSetting.ZoomOptimizationMethod == ZoomOptimizationMethods.Auto)
            {
                if (picMain.Zoom > 100)
                {
                    picMain.InterpolationMode = System.Drawing.Drawing2D.InterpolationMode.NearestNeighbor;
                }
                else if (picMain.Zoom < 100)
                {
                    picMain.InterpolationMode = System.Drawing.Drawing2D.InterpolationMode.Low;
                }
            }
            else if (GlobalSetting.ZoomOptimizationMethod == ZoomOptimizationMethods.ClearPixels)
            {
                picMain.InterpolationMode = System.Drawing.Drawing2D.InterpolationMode.NearestNeighbor;
            }
            else if (GlobalSetting.ZoomOptimizationMethod == ZoomOptimizationMethods.SmoothPixels)
            {
                picMain.InterpolationMode = System.Drawing.Drawing2D.InterpolationMode.Low;
            }
        }


        /// <summary>
        /// Rename image
        /// </summary>
        private void RenameImage()
        {
            try
            {
                if (GlobalSetting.IsImageError || !File.Exists(GlobalSetting.ImageList.GetFileName(GlobalSetting.CurrentIndex)))
                {
                    return;
                }
            }
            catch { return; }

            // Fix issue #397. Original logic didn't take network paths into account.
            // Replace original logic with the Path functions to access filename bits.

            // Extract the various bits of the image path
            var filepath = GlobalSetting.ImageList.GetFileName(GlobalSetting.CurrentIndex);
            string currentFolder = Path.GetDirectoryName(filepath);
            string oldName  = Path.GetFileName(filepath);
            string ext = Path.GetExtension(filepath);
            string newName = Path.GetFileNameWithoutExtension(filepath);

            //Show input box
            string str = null;            

            if (InputBox.ShowDiaLog(GlobalSetting.LangPack.Items["frmMain._RenameDialogText"], GlobalSetting.LangPack.Items["frmMain._RenameDialog"], newName, false) == DialogResult.OK)
            {
                str = InputBox.Message;
            }

            if (string.IsNullOrWhiteSpace(str))
            {
                return;
            }

            newName = str + ext;

            //duplicated name
            if (oldName == newName)
            {
                return;
            }

            try
            {
                string newFilePath = Path.Combine(currentFolder, newName);
                //Rename file
                ImageInfo.RenameFile(filepath, newFilePath);
            }
            catch (Exception ex)
            {
                MessageBox.Show(ex.Message, "Error", MessageBoxButtons.OK, MessageBoxIcon.Error);
            }
        }


        /// <summary>
        /// Display a message on picture box
        /// </summary>
        /// <param name="msg">Message</param>
        /// <param name="duration">Duration (milisecond)</param>
        private void DisplayTextMessage(string msg, int duration)
        {
            if (this.InvokeRequired)
            {
                this.Invoke(new Action<string, int>(DisplayTextMessage), msg, duration);
                return;
            }

            if (duration == 0)
            {
                picMain.TextBackColor = Color.Transparent;
                picMain.Font = Font;
                picMain.ForeColor = LocalSetting.Theme.TextInfoColor;
                picMain.Text = string.Empty;
                return;
            }

            Timer tmsg = new Timer();
            tmsg.Enabled = false;
            tmsg.Tick += tmsg_Tick;
            tmsg.Interval = duration; //display in xxx mili seconds

            picMain.TextBackColor = Color.Black;
            picMain.Font = new Font(Font.FontFamily, 12);
            picMain.ForeColor = Color.White;
            picMain.Text = msg;

            //Start timer
            tmsg.Enabled = true;
            tmsg.Start();

        }


        private void tmsg_Tick(object sender, EventArgs e)
        {
            Timer tmsg = (Timer)sender;
            tmsg.Stop();

            picMain.TextBackColor = Color.Transparent;
            picMain.Font = Font;
            picMain.ForeColor = Color.Black;
            picMain.Text = string.Empty;
        }


        private void CopyMultiFiles()
        {
            //get filename
            string filename = GlobalSetting.ImageList.GetFileName(GlobalSetting.CurrentIndex);

            try
            {
                if (GlobalSetting.IsImageError || !File.Exists(filename))
                {
                    return;
                }
            }
            catch { return; }


            //update the list
            var fileList = new List<string>();
            fileList.AddRange(LocalSetting.StringClipboard);

            for (int i = 0; i < fileList.Count; i++)
            {
                if (!File.Exists(fileList[i]))
                {
                    LocalSetting.StringClipboard.Remove(fileList[i]);
                }
            }


            //exit if duplicated filename
            if (LocalSetting.StringClipboard.IndexOf(filename) == -1)
            {
                //add filename to clipboard
                LocalSetting.StringClipboard.Add(filename);
            }

            var fileDropList = new StringCollection();
            fileDropList.AddRange(LocalSetting.StringClipboard.ToArray());

            Clipboard.Clear();
            Clipboard.SetFileDropList(fileDropList);

            DisplayTextMessage(
                string.Format(GlobalSetting.LangPack.Items["frmMain._CopyFileText"],
                LocalSetting.StringClipboard.Count), 1000);
        }


        private void CutMultiFiles()
        {
            //get filename
            string filename = GlobalSetting.ImageList.GetFileName(GlobalSetting.CurrentIndex);

            try
            {
                if (GlobalSetting.IsImageError || !File.Exists(filename))
                {
                    return;
                }
            }
            catch { return; }


            //update the list
            var fileList = new List<string>();
            fileList.AddRange(LocalSetting.StringClipboard);

            for (int i = 0; i < fileList.Count; i++)
            {
                if (!File.Exists(fileList[i]))
                {
                    LocalSetting.StringClipboard.Remove(fileList[i]);
                }
            }
            

            //exit if duplicated filename
            if (LocalSetting.StringClipboard.IndexOf(filename) == -1)
            {
                //add filename to clipboard
                LocalSetting.StringClipboard.Add(filename);
            }
            

            byte[] moveEffect = new byte[] { 2, 0, 0, 0 };
            MemoryStream dropEffect = new MemoryStream();
            dropEffect.Write(moveEffect, 0, moveEffect.Length);

            var fileDropList = new StringCollection();
            fileDropList.AddRange(LocalSetting.StringClipboard.ToArray());

            DataObject data = new DataObject();
            data.SetFileDropList(fileDropList);
            data.SetData("Preferred DropEffect", dropEffect);
            

            Clipboard.Clear();
            Clipboard.SetDataObject(data, true);

            DisplayTextMessage(
                string.Format(GlobalSetting.LangPack.Items["frmMain._CutFileText"],
                LocalSetting.StringClipboard.Count), 1000);
        }


        /// <summary>
        /// Save all change of image
        /// </summary>
        private void ImageSaveChange()
        {
            try
            {
                DateTime lastWriteTime = File.GetLastWriteTime(LocalSetting.ImageModifiedPath);
                Interpreter.SaveImage(picMain.Image, LocalSetting.ImageModifiedPath);
                // Issue #307: option to preserve the modified date/time
                if (GlobalSetting.PreserveModifiedDate)
                    File.SetLastWriteTime(LocalSetting.ImageModifiedPath, lastWriteTime);
            }
            catch (Exception ex)
            {
                MessageBox.Show(string.Format(GlobalSetting.LangPack.Items[$"{this.Name}._SaveImageError"], LocalSetting.ImageModifiedPath), "", MessageBoxButtons.OK, MessageBoxIcon.Error);
            }
            
            LocalSetting.ImageModifiedPath = "";
        }


        /// <summary>
        /// Handle the event when Dpi changed
        /// </summary>
        private void OnDpiChanged()
        {
            //Change grid cell size
            picMain.GridCellSize = DPIScaling.TransformNumber((int)Constants.VIEWER_GRID_SIZE);


            #region change size of toolbar
            //Update size of toolbar
            toolMain.Height = DPIScaling.TransformNumber((int) Constants.TOOLBAR_HEIGHT);

            //Get new toolbar item height
            int currentToolbarHeight = toolMain.Height;
            int newToolBarItemHeight = int.Parse(Math.Floor((currentToolbarHeight * 0.8)).ToString());

            //Update toolbar items size
            //Tool bar buttons
            foreach (var item in toolMain.Items.OfType<ToolStripButton>())
            {
                item.Size = new Size(newToolBarItemHeight, newToolBarItemHeight);
            }

            //Tool bar menu buttons
            foreach (var item in toolMain.Items.OfType<ToolStripDropDownButton>())
            {
                item.Size = new Size(newToolBarItemHeight, newToolBarItemHeight);
            }

            //Tool bar separators
            foreach (var item in toolMain.Items.OfType<ToolStripSeparator>())
            {
                item.Size = new Size(5, newToolBarItemHeight);
            }

            //Update toolbar icon size
            var themeConfigFile = GlobalSetting.GetConfig("Theme", "default");
            if (!File.Exists(themeConfigFile))
            {
                themeConfigFile = Path.Combine(GlobalSetting.StartUpDir, @"DefaultTheme\config.xml");
            }

            Theme.Theme t = new Theme.Theme(themeConfigFile);
            LoadToolbarIcons(t);

            #endregion

            #region change size of menu items
            int newMenuIconHeight = DPIScaling.TransformNumber((int)Constants.MENU_ICON_HEIGHT);

            mnuMainAbout.Image = new Bitmap(newMenuIconHeight, newMenuIconHeight);
            mnuMainViewNext.Image = new Bitmap(newMenuIconHeight, newMenuIconHeight);
            mnuMainSlideShowStart.Image = new Bitmap(newMenuIconHeight, newMenuIconHeight);
            mnuMainRotateCounterclockwise.Image = new Bitmap(newMenuIconHeight, newMenuIconHeight);

            mnuMainClearClipboard.Image = new Bitmap(newMenuIconHeight, newMenuIconHeight);
            mnuMainToolbar.Image = new Bitmap(newMenuIconHeight, newMenuIconHeight);
            mnuMainColorPicker.Image = new Bitmap(newMenuIconHeight, newMenuIconHeight);

            #endregion

        }


        /// <summary>
        /// Load image data
        /// </summary>
        /// <param name="img"></param>
        private void LoadImageData(Image img)
        {
            picMain.Image = img;
            picMain.Text = "";
            LocalSetting.IsTempMemoryData = true;

            UpdateStatusBar();
        }


        /// <summary>
        /// Save current loaded image to file and print it
        /// </summary>
        private string SaveTemporaryMemoryData()
        {
            if (!Directory.Exists(GlobalSetting.TempDir))
            {
                Directory.CreateDirectory(GlobalSetting.TempDir);
            }

            string filename = Path.Combine(GlobalSetting.TempDir, "temp_" + DateTime.Now.ToString("yyyy-MM-dd-hh-mm-ss") + ".png");

            picMain.Image.Save(filename, ImageFormat.Png);

            return filename;
        }

        #endregion



        #region Configurations

        /// <summary>
        /// Apply ImageGlass theme
        /// </summary>
        /// <param name="themeConfigPath">config.xml path. By default, load default theme</param>
        private Theme.Theme ApplyTheme(string @themeConfigPath = "default")
        {
            if (File.Exists(themeConfigPath))
            {
                GlobalSetting.SetConfig("Theme", themeConfigPath);
            }


            Theme.Theme th = new Theme.Theme(themeConfigPath);
            LoadTheme(th);

            return th;

            void LoadTheme(Theme.Theme t)
            {
                // <main>
                picMain.BackColor = t.BackgroundColor;
                GlobalSetting.BackgroundColor = t.BackgroundColor;

                picMain.GridColor = Color.FromArgb(15, 0, 0, 0);
                picMain.GridColorAlternate = Color.FromArgb(20, 255, 255, 255);

                toolMain.BackgroundImage = t.ToolbarBackgroundImage.Image;
                toolMain.BackColor = t.ToolbarBackgroundColor;

                thumbnailBar.BackgroundImage = t.ThumbnailBackgroundImage.Image;
                thumbnailBar.BackColor = t.ThumbnailBackgroundColor;
                sp1.BackColor = t.ThumbnailBackgroundColor;

                lblInfo.ForeColor = t.TextInfoColor;
                picMain.ForeColor = Theme.Theme.InvertBlackAndWhiteColor(GlobalSetting.BackgroundColor);

                //Modern UI menu renderer
                mnuMain.Renderer = mnuContext.Renderer = new ModernMenuRenderer(t.MenuBackgroundColor, t.MenuTextColor);

                // <toolbar_icon>
                LoadToolbarIcons(t);
            }
        }

        /// <summary>
        /// Load toolbar icons
        /// </summary>
        /// <param name="t">Theme</param>
        private void LoadToolbarIcons(Theme.Theme t)
        {
            // <toolbar_icon>
            btnBack.Image = t.ToolbarIcons.ViewPreviousImage.Image;
            btnNext.Image = t.ToolbarIcons.ViewNextImage.Image;

            btnRotateLeft.Image = t.ToolbarIcons.RotateLeft.Image;
            btnRotateRight.Image = t.ToolbarIcons.RotateRight.Image;
            btnFlipHorz.Image = t.ToolbarIcons.FlipHorz.Image;
            btnFlipVert.Image = t.ToolbarIcons.FlipVert.Image;
            btnDelete.Image = t.ToolbarIcons.Detele.Image;

            btnZoomIn.Image = t.ToolbarIcons.ZoomIn.Image;
            btnZoomOut.Image = t.ToolbarIcons.ZoomOut.Image;
            btnScaleToFit.Image = t.ToolbarIcons.ScaleToFit.Image;
            btnActualSize.Image = t.ToolbarIcons.ActualSize.Image;
            btnZoomLock.Image = t.ToolbarIcons.LockRatio.Image;
            btnAutoZoom.Image = t.ToolbarIcons.AutoZoom.Image;
            btnScaletoWidth.Image = t.ToolbarIcons.ScaleToWidth.Image;
            btnScaletoHeight.Image = t.ToolbarIcons.ScaleToHeight.Image;
            btnWindowAutosize.Image = t.ToolbarIcons.AdjustWindowSize.Image;

            btnOpen.Image = t.ToolbarIcons.OpenFile.Image;
            btnRefresh.Image = t.ToolbarIcons.Refresh.Image;
            btnGoto.Image = t.ToolbarIcons.GoToImage.Image;

            btnThumb.Image = t.ToolbarIcons.ThumbnailBar.Image;
            btnCheckedBackground.Image = t.ToolbarIcons.Checkerboard.Image;
            btnFullScreen.Image = t.ToolbarIcons.FullScreen.Image;
            btnSlideShow.Image = t.ToolbarIcons.Slideshow.Image;
            btnConvert.Image = t.ToolbarIcons.Convert.Image;
            btnPrintImage.Image = t.ToolbarIcons.Print.Image;

            btnMenu.Image = t.ToolbarIcons.Menu.Image;
        }

        /// <summary>
        /// If true is passed, try to use a 10ms system clock for animating GIFs, otherwise
        /// use the default animator.
        /// </summary>
        private void CheckAnimationClock(bool isUsingFasterClock) {
            if (isUsingFasterClock) {
                if (!TimerAPI.HasRequestedRateAtLeastAsFastAs(10) && TimerAPI.TimeBeginPeriod(10))
                    HighResolutionGifAnimator.SetTickTimeInMilliseconds(10);
                picMain.Animator = new HighResolutionGifAnimator();
            }
            else {
                if (TimerAPI.HasRequestedRateAlready(10))
                    TimerAPI.TimeEndPeriod(10);
                picMain.Animator = new DefaultGifAnimator();
            }
        }

        /// <summary>
        /// Load app configurations
        /// </summary>
        private void LoadConfig(bool @isLoadUI = false, bool @isLoadOthers = true)
        {
            string configValue = string.Empty;

            

            #region UI SETTINGS
            if (isLoadUI)
            {

                #region Load theme
                thumbnailBar.SetRenderer(new ImageListView.ImageListViewRenderers.ThemeRenderer()); //ThumbnailBar Renderer must be done BEFORE loading theme            
                LocalSetting.Theme = ApplyTheme(GlobalSetting.GetConfig("Theme", "default"));
                Application.DoEvents();
                #endregion


                #region Show checkerboard
                GlobalSetting.IsShowCheckerBoard = bool.Parse(GlobalSetting.GetConfig("IsShowCheckedBackground", "False").ToString());
                GlobalSetting.IsShowCheckerBoard = !GlobalSetting.IsShowCheckerBoard;
                mnuMainCheckBackground_Click(null, EventArgs.Empty);
                #endregion


                #region Load background
                var bgValue = GlobalSetting.GetConfig("BackgroundColor", LocalSetting.Theme.BackgroundColor.ToArgb().ToString(GlobalSetting.NumberFormat));

                GlobalSetting.BackgroundColor = Color.FromArgb(int.Parse(bgValue, GlobalSetting.NumberFormat));
                picMain.BackColor = GlobalSetting.BackgroundColor;
                #endregion


                #region Load Toolbar buttons

                GlobalSetting.ToolbarButtons = GlobalSetting.GetConfig("ToolbarButtons", GlobalSetting.ToolbarButtons);
                LocalSetting.ForceUpdateActions |= MainFormForceUpdateAction.TOOLBAR;
                frmMain_Activated(null, null);

                #endregion


                #region Load state of Toolbar 
                GlobalSetting.IsShowToolBar = bool.Parse(GlobalSetting.GetConfig("IsShowToolBar", "True"));
                GlobalSetting.IsShowToolBar = !GlobalSetting.IsShowToolBar;
                mnuMainToolbar_Click(null, EventArgs.Empty);
                #endregion


                #region Load state of Toolbar Below Image

                var vString = GlobalSetting.GetConfig("ToolbarPosition", ((int)GlobalSetting.ToolbarPosition).ToString());

                if (Enum.TryParse(vString, out ToolbarPosition toolbarPos))
                {
                    GlobalSetting.ToolbarPosition = toolbarPos;

                    //Request frmMain to update
                    LocalSetting.ForceUpdateActions |= MainFormForceUpdateAction.TOOLBAR_POSITION;
                    frmMain_Activated(null, EventArgs.Empty);
                }


                #endregion


                #region Load Thumbnail dimension
                if (int.TryParse(GlobalSetting.GetConfig("ThumbnailDimension", GlobalSetting.ThumbnailDimension.ToString()), out int thumbDimension))
                {
                    GlobalSetting.ThumbnailDimension = thumbDimension;
                }
                else
                {
                    GlobalSetting.ThumbnailDimension = 48;
                }

                #endregion
                #region Load thumbnail bar width & position
                #endregion


                #region Load thumbnail bar width & position
                if (!int.TryParse(GlobalSetting.GetConfig("ThumbnailBarWidth", "0"), out int tb_width))
                {
                    tb_width = 0;
                }

                //Get minimum width needed for thumbnail dimension
                var tb_minWidth = new ThumbnailItemInfo(GlobalSetting.ThumbnailDimension, true).GetTotalDimension();
                //Get the greater width value
                GlobalSetting.ThumbnailBarWidth = Math.Max(tb_width, tb_minWidth);

                //Load thumbnail orientation state: 
                //NOTE: needs to be done BEFORE the mnuMainThumbnailBar_Click invocation below!
                GlobalSetting.IsThumbnailHorizontal = bool.Parse(GlobalSetting.GetConfig("IsThumbnailHorizontal", "True"));

                //Load vertical thumbnail bar width
                if (GlobalSetting.IsThumbnailHorizontal == false)
                {
                    if (int.TryParse(GlobalSetting.GetConfig("ThumbnailBarWidth", "48"), out int vtb_width))
                    {
                        GlobalSetting.ThumbnailBarWidth = vtb_width;
                    }
                }
                #endregion
                



                
                #region Load Thumbnail scrollbar visibility
                if (bool.TryParse(GlobalSetting.GetConfig("IsShowThumbnailScrollbar", GlobalSetting.IsShowThumbnailScrollbar.ToString()), out bool showThumbScrollbar))
                {
                    GlobalSetting.IsShowThumbnailScrollbar = showThumbScrollbar;
<<<<<<< HEAD
                }
=======
                    
                    // Request frmMain to update
                    LocalSetting.ForceUpdateActions |= MainFormForceUpdateAction.THUMBNAIL_BAR;
                }
                #endregion



                // Issue #402: need to wait to load thumbnail size etc until after window bounds.
                // The splitter dimensions may be too small for the user's last splitter bar position.
                #region Load state of Thumbnail 
                GlobalSetting.IsShowThumbnail = bool.Parse(GlobalSetting.GetConfig("IsShowThumbnail", "False"));

                // Request frmMain to update
                LocalSetting.ForceUpdateActions |= MainFormForceUpdateAction.THUMBNAIL_BAR;
                
                // Update thumbnail bar state
                frmMain_Activated(null, EventArgs.Empty);
>>>>>>> 4231184b
                #endregion



                // NOTE: ***
                // Need to load the Windows state here to fix the issue:
                // https://github.com/d2phap/ImageGlass/issues/358
                // And to IMPROVE the startup loading speed.
                #region Windows Bound (Position + Size)
                Rectangle rc = GlobalSetting.StringToRect(GlobalSetting.GetConfig($"{Name}.WindowsBound", "280,125,1000,800"));

                if (!Helper.IsOnScreen(rc.Location))
                {
                    rc.Location = new Point(280, 125);
                }
                this.Bounds = rc;
                #endregion

<<<<<<< HEAD


                // Issue #402: need to wait to load thumbnail size etc until after window bounds.
                // The splitter dimensions may be too small for the user's last splitter bar position.
                #region Load state of Thumbnail 
                GlobalSetting.IsShowThumbnail = bool.Parse(GlobalSetting.GetConfig("IsShowThumbnail", "False"));
                //GlobalSetting.IsShowThumbnail = !GlobalSetting.IsShowThumbnail;
                //mnuMainThumbnailBar_Click(null, EventArgs.Empty);
                LocalSetting.ForceUpdateActions |= MainFormForceUpdateAction.THUMBNAIL_BAR;
                frmMain_Activated(null, EventArgs.Empty);
                #endregion

=======
                
>>>>>>> 4231184b


                // Windows state must be loaded after Windows Bound!
                #region Windows state
                configValue = GlobalSetting.GetConfig($"{Name}.WindowsState", "Normal");
                if (configValue == "Normal")
                {
                    this.WindowState = FormWindowState.Normal;
                }
                else if (configValue == "Maximized")
                {
                    this.WindowState = FormWindowState.Maximized;
                }
                #endregion

            }
            #endregion


            #region OTHER SETTINGS
            if (isLoadOthers)
            {
                // NOTE: ***
                // This is a 'UI' setting which isLoadUI had previously skipped. *However*,
                // the windows *Position* is the one UI setting which *must* be applied at
                // the OnLoad event in order to 'take'.
                #region Windows Bound (Position + Size)
                Rectangle rc = GlobalSetting.StringToRect(GlobalSetting.GetConfig($"{Name}.WindowsBound", "280,125,1000,800"));

                if (!Helper.IsOnScreen(rc.Location))
                {
                    rc.Location = new Point(280, 125);
                }
                this.Bounds = rc;
                #endregion
                

                #region Load language pack
                configValue = GlobalSetting.GetConfig("Language", "English");
                if (File.Exists(configValue))
                {
                    GlobalSetting.LangPack = new Language(configValue);
                }

                //force update language pack
                LocalSetting.ForceUpdateActions |= MainFormForceUpdateAction.LANGUAGE;
                frmMain_Activated(null, null);
                #endregion


                #region Read suported image formats
                var extGroups = GlobalSetting.BuiltInImageFormats.Split("|".ToCharArray(), StringSplitOptions.RemoveEmptyEntries);

                //Load Default Image Formats
                GlobalSetting.DefaultImageFormats = GlobalSetting.GetConfig("DefaultImageFormats", extGroups[0]);

                //Load Optional Image Formats
                GlobalSetting.OptionalImageFormats = GlobalSetting.GetConfig("OptionalImageFormats", extGroups[1]);

                if (GlobalSetting.AllImageFormats.Length == 0)
                {
                    //If no formats from settings, we need to load from built-in configs
                    GlobalSetting.LoadBuiltInImageFormats();

                    //Write configs
                    GlobalSetting.SetConfig("DefaultImageFormats", GlobalSetting.DefaultImageFormats);
                    GlobalSetting.SetConfig("OptionalImageFormats", GlobalSetting.OptionalImageFormats);
                }

                // build the hashset GlobalSetting.ImageFormatHashSet
                GlobalSetting.BuildImageFormatHashSet();
                #endregion


                #region Slideshow Interval
                int i = int.Parse(GlobalSetting.GetConfig("SlideShowInterval", "5"));

                if (!(0 < i && i < 61)) i = 5;//time limit [1; 60] seconds
                GlobalSetting.SlideShowInterval = i;
                timSlideShow.Interval = 1000 * GlobalSetting.SlideShowInterval;
                #endregion


                #region Recursive loading
                GlobalSetting.IsRecursiveLoading = bool.Parse(GlobalSetting.GetConfig("IsRecursiveLoading", "False"));
                #endregion


                #region Show hidden images
                GlobalSetting.IsShowingHiddenImages = bool.Parse(GlobalSetting.GetConfig("IsShowingHiddenImages", "False"));
                #endregion


                //Load image order config
                GlobalSetting.ImageLoadingOrder = GlobalSetting.LoadImageOrderConfig();

                //Load state of Image Booster
                GlobalSetting.IsImageBoosterBack = bool.Parse(GlobalSetting.GetConfig("IsImageBoosterBack", "True"));
                

                //Load IsDisplayBasenameOfImage value
                GlobalSetting.IsDisplayBasenameOfImage = bool.Parse(GlobalSetting.GetConfig("IsDisplayBasenameOfImage", "False"));
                

                #region Load Zoom Mode
                GlobalSetting.ZoomMode = (ZoomMode) Enum.Parse(typeof(ZoomMode), GlobalSetting.GetConfig("ZoomMode", "0"));


                // Load and Active Zoom Mode
                SelectUIZoomMode();
                

                // Load Zoom Lock Value
                int zoomLock = int.Parse(GlobalSetting.GetConfig("ZoomLockValue", "-1"), GlobalSetting.NumberFormat);
                GlobalSetting.ZoomLockValue = zoomLock > 0 ? zoomLock : 100;

                #endregion
                

                #region Load scrollbars visibility
                GlobalSetting.IsScrollbarsVisible = bool.Parse(GlobalSetting.GetConfig("IsScrollbarsVisible", "False"));
                if (GlobalSetting.IsScrollbarsVisible)
                {
                    picMain.HorizontalScrollBarStyle = ImageBoxScrollBarStyle.Auto;
                    picMain.VerticalScrollBarStyle = ImageBoxScrollBarStyle.Auto;
                }
                #endregion


                #region Load state of IsWindowAlwaysOnTop value 
                GlobalSetting.IsWindowAlwaysOnTop = bool.Parse(GlobalSetting.GetConfig("IsWindowAlwaysOnTop", "False"));
                TopMost = mnuMainAlwaysOnTop.Checked = GlobalSetting.IsWindowAlwaysOnTop;
                #endregion


                #region Get welcome screen
                GlobalSetting.IsShowWelcome = bool.Parse(GlobalSetting.GetConfig("IsShowWelcome", "True"));
                if (GlobalSetting.IsShowWelcome)
                {
                    //Do not show welcome image if params exist.
                    if (Environment.GetCommandLineArgs().Count() < 2)
                    {
                        Prepare(Path.Combine(GlobalSetting.StartUpDir, "default.jpg"));
                    }
                }
                #endregion


                //load other configs in another thread
                Parallel.Invoke(() =>
                {
                    //Load IsLoopBackViewer
                    GlobalSetting.IsLoopBackViewer = bool.Parse(GlobalSetting.GetConfig("IsLoopBackViewer", "True"));

                    //Load IsLoopBackSlideShow
                    GlobalSetting.IsLoopBackSlideShow = bool.Parse(GlobalSetting.GetConfig("IsLoopBackSlideShow", "True"));

                    //Load IsPressESCToQuit
                    GlobalSetting.IsPressESCToQuit = bool.Parse(GlobalSetting.GetConfig("IsPressESCToQuit", "True"));

                    #region Zoom optimization method 
                    string configValue2 = GlobalSetting.GetConfig("ZoomOptimization", "0");
                        if (int.TryParse(configValue2, out int zoomValue))
                        {
                            if (-1 < zoomValue && zoomValue < Enum.GetNames(typeof(ZoomOptimizationMethods)).Length)
                            { }
                            else
                            {
                                zoomValue = 0;
                            }
                        }
                        GlobalSetting.ZoomOptimizationMethod = (ZoomOptimizationMethods)zoomValue;
                    #endregion


                    #region Get mouse wheel settings 
                    configValue2 = GlobalSetting.GetConfig("MouseWheelAction", "1");

                        int mouseWheel;
                        if (int.TryParse(configValue2, out mouseWheel))
                        {
                            if (Enum.IsDefined(typeof(MouseWheelActions), mouseWheel))
                            { }
                            else
                            {
                                mouseWheel = 1; //MouseWheelActions.ZOOM
                        }
                        }
                        else
                        {
                            mouseWheel = 1;
                        }
                        GlobalSetting.MouseWheelAction = (MouseWheelActions)mouseWheel;

                        configValue2 = GlobalSetting.GetConfig("MouseWheelCtrlAction", "1");
                        if (int.TryParse(configValue2, out mouseWheel))
                        {
                            if (Enum.IsDefined(typeof(MouseWheelActions), mouseWheel))
                            { }
                            else
                            {
                                mouseWheel = 1; //MouseWheelActions.ZOOM
                        }
                        }
                        else
                        {
                            mouseWheel = 1;
                        }
                        GlobalSetting.MouseWheelCtrlAction = (MouseWheelActions)mouseWheel;

                        configValue2 = GlobalSetting.GetConfig("MouseWheelShiftAction", "1");
                        if (int.TryParse(configValue2, out mouseWheel))
                        {
                            if (Enum.IsDefined(typeof(MouseWheelActions), mouseWheel))
                            { }
                            else
                            {
                                mouseWheel = 1; //MouseWheelActions.ZOOM
                        }
                        }
                        else
                        {
                            mouseWheel = 1;
                        }
                        GlobalSetting.MouseWheelShiftAction = (MouseWheelActions)mouseWheel;

                        configValue2 = GlobalSetting.GetConfig("MouseWheelAltAction", "1");
                        if (int.TryParse(configValue2, out mouseWheel))
                        {
                            if (Enum.IsDefined(typeof(MouseWheelActions), mouseWheel))
                            { }
                            else
                            {
                                mouseWheel = 1; //MouseWheelActions.ZOOM
                        }
                        }
                        else
                        {
                            mouseWheel = 1;
                        }
                        GlobalSetting.MouseWheelAltAction = (MouseWheelActions)mouseWheel;
                    #endregion


                    //Get IsConfirmationDelete value
                    GlobalSetting.IsConfirmationDelete = bool.Parse(GlobalSetting.GetConfig("IsConfirmationDelete", "False"));


                    //Get IsSaveAfterRotating value
                    GlobalSetting.IsSaveAfterRotating = bool.Parse(GlobalSetting.GetConfig("IsSaveAfterRotating", "False"));

                    // Fetch PreserveModifiedDate
                    GlobalSetting.PreserveModifiedDate = bool.Parse(GlobalSetting.GetConfig("PreserveModifiedDate", "False"));

                    #region Get ImageEditingAssociationList
                    configValue2 = GlobalSetting.GetConfig("ImageEditingAssociationList", "");
                        string[] editingAssoclist = configValue2.Split("[]".ToCharArray(), StringSplitOptions.RemoveEmptyEntries);

                        if (editingAssoclist.Length > 0)
                        {
                            foreach (var configString in editingAssoclist)
                            {
                                try
                                {
                                    var extAssoc = new ImageEditingAssociation(configString);
                                    GlobalSetting.ImageEditingAssociationList.Add(extAssoc);
                                }
                                catch (InvalidCastException) { }
                            }
                        }
                    #endregion


                    //Get IsNewVersionAvailable
                    GlobalSetting.IsNewVersionAvailable = bool.Parse(GlobalSetting.GetConfig("IsNewVersionAvailable", "False"));


                    #region Load Color picker configs 
                    //Get Color code format
                    GlobalSetting.IsColorPickerRGBA = bool.Parse(GlobalSetting.GetConfig("IsColorPickerRGBA", "True"));
                        GlobalSetting.IsColorPickerHEXA = bool.Parse(GlobalSetting.GetConfig("IsColorPickerHEXA", "True"));
                        GlobalSetting.IsColorPickerHSLA = bool.Parse(GlobalSetting.GetConfig("IsColorPickerHSLA", "True"));


                    //Get IsShowColorPicker
                    LocalSetting.IsShowColorPickerOnStartup = bool.Parse(GlobalSetting.GetConfig("IsShowColorPickerOnStartup", "False"));
                        if (LocalSetting.IsShowColorPickerOnStartup)
                        {
                            mnuMainColorPicker.PerformClick();
                        }
                    #endregion

                });

            }
            #endregion

        }


        /// <summary>
        /// Save app configurations
        /// </summary>
        private void SaveConfig()
        {
            if (WindowState == FormWindowState.Normal)
            {
                //Windows Bound-------------------------------------------------------------------
                GlobalSetting.SetConfig($"{Name}.WindowsBound", GlobalSetting.RectToString(this.Bounds));
            }

            //Windows State-------------------------------------------------------------------
            GlobalSetting.SetConfig($"{Name}.WindowsState", WindowState.ToString());

            //Checked background
            GlobalSetting.SetConfig("IsShowCheckedBackground", GlobalSetting.IsShowCheckerBoard.ToString());

            //Tool bar state
            GlobalSetting.SetConfig("IsShowToolBar", GlobalSetting.IsShowToolBar.ToString());
            //GlobalSetting.SetConfig("IsShowToolBarBottom", GlobalSetting.IsShowToolBarBottom.ToString());
            GlobalSetting.SetConfig("IsShowThumbnailScroll", GlobalSetting.IsShowThumbnailScrollbar.ToString());

            //Window always on top
            GlobalSetting.SetConfig("IsWindowAlwaysOnTop", GlobalSetting.IsWindowAlwaysOnTop.ToString());

            //Zoom Mode
            GlobalSetting.SetConfig("ZoomMode", GlobalSetting.ZoomMode.ToString());
            
            //Lock zoom ratio
            GlobalSetting.SetConfig("ZoomLockValue", (GlobalSetting.ZoomMode == ZoomMode.LockZoomRatio) ? GlobalSetting.ZoomLockValue.ToString(GlobalSetting.NumberFormat) : "-1");

            //Thumbnail panel
            GlobalSetting.SetConfig("IsShowThumbnail", GlobalSetting.IsShowThumbnail.ToString());
            
            // Save thumbnail bar orientation state
            GlobalSetting.SetConfig("IsThumbnailHorizontal", GlobalSetting.IsThumbnailHorizontal.ToString());

            //Save thumbnail bar width
            GlobalSetting.ThumbnailBarWidth = sp1.Width - sp1.SplitterDistance;
            GlobalSetting.SetConfig("ThumbnailBarWidth", GlobalSetting.ThumbnailBarWidth.ToString(GlobalSetting.NumberFormat));

            // Save vertical thumbnail bar width
            if (GlobalSetting.IsThumbnailHorizontal == false)
            {
                GlobalSetting.SetConfig("ThumbnailBarWidth", (sp1.Width - sp1.SplitterDistance).ToString(GlobalSetting.NumberFormat));
            }

            //Save previous image if it was modified
            if (File.Exists(LocalSetting.ImageModifiedPath) && GlobalSetting.IsSaveAfterRotating)
            {
                DisplayTextMessage(GlobalSetting.LangPack.Items["frmMain._SaveChanges"], 1000);

                Application.DoEvents();
                ImageSaveChange();
            }

            //Save IsShowColorPickerOnStartup
            GlobalSetting.SetConfig("IsShowColorPickerOnStartup", LocalSetting.IsShowColorPickerOnStartup.ToString());

            //Save toolbar buttons
            GlobalSetting.SetConfig("ToolbarButtons", GlobalSetting.ToolbarButtons); // KBR
        }

        #endregion



        #region Form events
        protected override void WndProc(ref Message m)
        {
            //Check if the received message is WM_SHOWME
            if (m.Msg == NativeMethods.WM_SHOWME)
            {
                //Set frmMain of the first instance to TopMost
                if (WindowState == FormWindowState.Minimized)
                {
                    WindowState = FormWindowState.Normal;
                }
                // get our current "TopMost" value (ours will always be false though)
                bool top = TopMost;
                // make our form jump to the top of everything
                TopMost = true;
                // set it back to whatever it was
                TopMost = top;
            }
            //This message is sent when the form is dragged to a different monitor i.e. when
            //the bigger part of its are is on the new monitor. 
            else if (m.Msg == DPIScaling.WM_DPICHANGED)
            {
                DPIScaling.CurrentDPI = DPIScaling.LOWORD((int)m.WParam);
                OnDpiChanged();                
            }
            else if (m.Msg == 0x0112) // WM_SYSCOMMAND
            {
                // When user clicks on MAXIMIZE button on title bar
                if (m.WParam == new IntPtr(0xF030)) // Maximize event - SC_MAXIMIZE from Winuser.h
                {
                    // The window is being maximized
                    if (!_isManuallyZoomed)
                    {
                        ApplyZoomMode(GlobalSetting.ZoomMode);
                    }
                    else
                    {
                        //reset picture position
                        picMain.ScrollTo(0, 0, 0, 0);
                    }
                }
                // When user clicks on the RESTORE button on title bar
                else if (m.WParam == new IntPtr(0xF120)) // Restore event - SC_RESTORE from Winuser.h
                {
                    // The window is being restored
                    if (!_isManuallyZoomed)
                    {
                        ApplyZoomMode(GlobalSetting.ZoomMode);
                    }
                }
            }
            

            base.WndProc(ref m);
        }



        private void frmMain_Load(object sender, EventArgs e)
        {
            //Load Other Configs
            LoadConfig(isLoadUI: false, isLoadOthers: true);
            
            //Trigger Mouse Wheel event
            picMain.MouseWheel += picMain_MouseWheel;
            

            //Try to use a faster image clock for animating GIFs
            CheckAnimationClock(true);

            //Load image from param
            LoadFromParams(Environment.GetCommandLineArgs());

            //Start thread to watching deleted files
            System.Threading.Thread thDeleteWorker = new System.Threading.Thread(new System.Threading.ThreadStart(ThreadWatcherDeleteFiles));
            thDeleteWorker.Priority = System.Threading.ThreadPriority.BelowNormal;
            thDeleteWorker.IsBackground = true;
            thDeleteWorker.Start();
        }

        public void LoadFromParams(string[] args)
        {
            //Load image from param
            if (args.Length >= 2)
            {
                for (int i = 1; i < args.Length; i++)
                {
                    //only read the path, exclude configs parameter which starts with "--"
                    if(!args[i].StartsWith("--"))
                    {
                        string filename = args[i];

                        if (File.Exists(filename))
                        {
                            FileInfo f = new FileInfo(filename);
                            Prepare(f.FullName);
                        }
                        else if (Directory.Exists(filename))
                        {
                            DirectoryInfo d = new DirectoryInfo(filename);
                            Prepare(d.FullName);
                        }

                        break;
                    }
                }
                
            }
        }

        private void frmMain_FormClosing(object sender, FormClosingEventArgs e)
        {
            try
            {
                //stop the file system watcher
                this._fileWatcher.Stop();
                this._fileWatcher.Dispose();

                //clear temp files
                if (Directory.Exists(GlobalSetting.TempDir))
                {
                    Directory.Delete(GlobalSetting.TempDir, true);
                }

                SaveConfig();
            }
            catch { }
        }

        private void frmMain_Deactivate(object sender, EventArgs e)
        {
        }

        private void frmMain_Activated(object sender, EventArgs e)
        {
            var flags = LocalSetting.ForceUpdateActions;

            //do nothing
            if (flags == MainFormForceUpdateAction.NONE) return;


            #region LANGUAGE
            if ((flags & MainFormForceUpdateAction.LANGUAGE) == MainFormForceUpdateAction.LANGUAGE)
            {
                #region Update language strings
                //Toolbar

                //btnBack.ToolTipText = GlobalSetting.LangPack.Items["frmMain.btnBack"];
                btnBack.ToolTipText = string.Format("{0} ({1})", GlobalSetting.LangPack.Items["frmMain.mnuMainViewPrevious"],
                                                                 GlobalSetting.LangPack.Items["frmMain.mnuMainViewPrevious.Shortcut"]);

                //btnNext.ToolTipText = GlobalSetting.LangPack.Items["frmMain.btnNext"];
                btnNext.ToolTipText = string.Format("{0} ({1})", GlobalSetting.LangPack.Items["frmMain.mnuMainViewNext"],
                                                                 GlobalSetting.LangPack.Items["frmMain.mnuMainViewNext.Shortcut"]);

                btnRotateLeft.ToolTipText = GlobalSetting.LangPack.Items["frmMain.btnRotateLeft"];
                btnRotateRight.ToolTipText = GlobalSetting.LangPack.Items["frmMain.btnRotateRight"];
                btnFlipHorz.ToolTipText = GlobalSetting.LangPack.Items["frmMain.btnFlipHorz"];
                btnFlipVert.ToolTipText = GlobalSetting.LangPack.Items["frmMain.btnFlipVert"];
                btnDelete.ToolTipText = $"{GlobalSetting.LangPack.Items["frmMain.mnuMainMoveToRecycleBin"]} ({mnuMainMoveToRecycleBin.ShortcutKeys.ToString()})";
                btnZoomIn.ToolTipText = GlobalSetting.LangPack.Items["frmMain.btnZoomIn"];
                btnZoomOut.ToolTipText = GlobalSetting.LangPack.Items["frmMain.btnZoomOut"];
                btnAutoZoom.ToolTipText = GlobalSetting.LangPack.Items["frmMain.btnAutoZoom"];
                btnScaleToFit.ToolTipText = GlobalSetting.LangPack.Items["frmMain.btnScaleToFit"];
                btnActualSize.ToolTipText = GlobalSetting.LangPack.Items["frmMain.btnActualSize"];
                btnZoomLock.ToolTipText = GlobalSetting.LangPack.Items["frmMain.btnZoomLock"];
                btnScaletoWidth.ToolTipText = GlobalSetting.LangPack.Items["frmMain.btnScaletoWidth"];
                btnScaletoHeight.ToolTipText = GlobalSetting.LangPack.Items["frmMain.btnScaletoHeight"];
                btnWindowAutosize.ToolTipText = GlobalSetting.LangPack.Items["frmMain.btnWindowAutosize"];
                btnOpen.ToolTipText = GlobalSetting.LangPack.Items["frmMain.btnOpen"];
                btnRefresh.ToolTipText = GlobalSetting.LangPack.Items["frmMain.btnRefresh"];
                btnGoto.ToolTipText = GlobalSetting.LangPack.Items["frmMain.btnGoto"];
                btnThumb.ToolTipText = GlobalSetting.LangPack.Items["frmMain.btnThumb"];
                btnCheckedBackground.ToolTipText = $"{GlobalSetting.LangPack.Items["frmMain.mnuMainCheckBackground"]} (Ctrl + B)"; ;
                btnFullScreen.ToolTipText = GlobalSetting.LangPack.Items["frmMain.btnFullScreen"];
                btnSlideShow.ToolTipText = GlobalSetting.LangPack.Items["frmMain.btnSlideShow"];
                btnConvert.ToolTipText = GlobalSetting.LangPack.Items["frmMain.btnConvert"];
                btnPrintImage.ToolTipText = GlobalSetting.LangPack.Items["frmMain.btnPrintImage"];
                btnMenu.ToolTipText = GlobalSetting.LangPack.Items["frmMain.btnMenu"];

                //Main menu
                mnuMainOpenFile.Text = GlobalSetting.LangPack.Items["frmMain.mnuMainOpenFile"];
                mnuMainOpenImageData.Text = GlobalSetting.LangPack.Items["frmMain.mnuMainOpenImageData"];
                mnuMainSaveAs.Text = GlobalSetting.LangPack.Items["frmMain.mnuMainSaveAs"];
                mnuMainRefresh.Text = GlobalSetting.LangPack.Items["frmMain.mnuMainRefresh"];
                mnuMainReloadImage.Text = GlobalSetting.LangPack.Items["frmMain.mnuMainReloadImage"];
                mnuMainEditImage.Text = GlobalSetting.LangPack.Items["frmMain.mnuMainEditImage"];

                mnuMainNavigation.Text = GlobalSetting.LangPack.Items["frmMain.mnuMainNavigation"];
                mnuMainViewNext.Text = GlobalSetting.LangPack.Items["frmMain.mnuMainViewNext"];
                mnuMainViewNext.ShortcutKeyDisplayString = GlobalSetting.LangPack.Items["frmMain.mnuMainViewNext.Shortcut"];

                mnuMainViewPrevious.Text = GlobalSetting.LangPack.Items["frmMain.mnuMainViewPrevious"];
                mnuMainViewPrevious.ShortcutKeyDisplayString = GlobalSetting.LangPack.Items["frmMain.mnuMainViewPrevious.Shortcut"];

                mnuMainGoto.Text = GlobalSetting.LangPack.Items["frmMain.mnuMainGoto"];
                mnuMainGotoFirst.Text = GlobalSetting.LangPack.Items["frmMain.mnuMainGotoFirst"];
                mnuMainGotoLast.Text = GlobalSetting.LangPack.Items["frmMain.mnuMainGotoLast"];

                mnuMainFullScreen.Text = GlobalSetting.LangPack.Items["frmMain.mnuMainFullScreen"];

                mnuMainSlideShow.Text = GlobalSetting.LangPack.Items["frmMain.mnuMainSlideShow"];
                mnuMainSlideShowStart.Text = GlobalSetting.LangPack.Items["frmMain.mnuMainSlideShowStart"];
                mnuMainSlideShowPause.Text = GlobalSetting.LangPack.Items["frmMain.mnuMainSlideShowPause"];
                mnuMainSlideShowExit.Text = GlobalSetting.LangPack.Items["frmMain.mnuMainSlideShowExit"];

                mnuMainPrint.Text = GlobalSetting.LangPack.Items["frmMain.mnuMainPrint"];

                mnuMainManipulation.Text = GlobalSetting.LangPack.Items["frmMain.mnuMainManipulation"];
                mnuMainRotateCounterclockwise.Text = GlobalSetting.LangPack.Items["frmMain.mnuMainRotateCounterclockwise"];
                mnuMainRotateClockwise.Text = GlobalSetting.LangPack.Items["frmMain.mnuMainRotateClockwise"];
                mnuMainZoomIn.Text = GlobalSetting.LangPack.Items["frmMain.mnuMainZoomIn"];
                mnuMainZoomOut.Text = GlobalSetting.LangPack.Items["frmMain.mnuMainZoomOut"];
                mnuMainScaleToFit.Text = GlobalSetting.LangPack.Items["frmMain.mnuMainScaleToFit"];
                mnuMainActualSize.Text = GlobalSetting.LangPack.Items["frmMain.mnuMainActualSize"];
                mnuMainLockZoomRatio.Text = GlobalSetting.LangPack.Items["frmMain.mnuMainLockZoomRatio"];
                mnuMainAutoZoom.Text = GlobalSetting.LangPack.Items["frmMain.mnuMainAutoZoom"];
                mnuMainScaleToWidth.Text = GlobalSetting.LangPack.Items["frmMain.mnuMainScaleToWidth"];
                mnuMainScaleToHeight.Text = GlobalSetting.LangPack.Items["frmMain.mnuMainScaleToHeight"];
                mnuMainWindowAdaptImage.Text = GlobalSetting.LangPack.Items["frmMain.mnuMainWindowAdaptImage"];
                mnuMainRename.Text = GlobalSetting.LangPack.Items["frmMain.mnuMainRename"];
                mnuMainMoveToRecycleBin.Text = GlobalSetting.LangPack.Items["frmMain.mnuMainMoveToRecycleBin"];
                mnuMainDeleteFromHardDisk.Text = GlobalSetting.LangPack.Items["frmMain.mnuMainDeleteFromHardDisk"];
                mnuMainExtractFrames.Text = GlobalSetting.LangPack.Items["frmMain.mnuMainExtractFrames"];
                mnuMainStartStopAnimating.Text = GlobalSetting.LangPack.Items["frmMain.mnuMainStartStopAnimating"];
                mnuMainSetAsDesktop.Text = GlobalSetting.LangPack.Items["frmMain.mnuMainSetAsDesktop"];
                mnuMainImageLocation.Text = GlobalSetting.LangPack.Items["frmMain.mnuMainImageLocation"];
                mnuMainImageProperties.Text = GlobalSetting.LangPack.Items["frmMain.mnuMainImageProperties"];

                mnuMainClipboard.Text = GlobalSetting.LangPack.Items["frmMain.mnuMainClipboard"];
                mnuMainCopy.Text = GlobalSetting.LangPack.Items["frmMain.mnuMainCopy"];
                mnuMainCopyImageData.Text = GlobalSetting.LangPack.Items["frmMain.mnuMainCopyImageData"];
                mnuMainCut.Text = GlobalSetting.LangPack.Items["frmMain.mnuMainCut"];
                mnuMainCopyImagePath.Text = GlobalSetting.LangPack.Items["frmMain.mnuMainCopyImagePath"];
                mnuMainClearClipboard.Text = GlobalSetting.LangPack.Items["frmMain.mnuMainClearClipboard"];

                mnuMainShare.Text = GlobalSetting.LangPack.Items["frmMain.mnuMainShare"];

                mnuMainLayout.Text = GlobalSetting.LangPack.Items["frmMain.mnuMainLayout"];
                mnuMainToolbar.Text = GlobalSetting.LangPack.Items["frmMain.mnuMainToolbar"];
                mnuMainThumbnailBar.Text = GlobalSetting.LangPack.Items["frmMain.mnuMainThumbnailBar"];
                mnuMainCheckBackground.Text = GlobalSetting.LangPack.Items["frmMain.mnuMainCheckBackground"];
                mnuMainAlwaysOnTop.Text = GlobalSetting.LangPack.Items["frmMain.mnuMainAlwaysOnTop"];

                mnuMainTools.Text = GlobalSetting.LangPack.Items["frmMain.mnuMainTools"];
                mnuMainColorPicker.Text = GlobalSetting.LangPack.Items["frmMain.mnuMainColorPicker"];

                mnuMainSettings.Text = GlobalSetting.LangPack.Items["frmMain.mnuMainSettings"];
                mnuMainAbout.Text = GlobalSetting.LangPack.Items["frmMain.mnuMainAbout"];

                mnuMainFirstLaunch.Text = GlobalSetting.LangPack.Items["frmMain.mnuMainFirstLaunch"];
                mnuMainReportIssue.Text = GlobalSetting.LangPack.Items["frmMain.mnuMainReportIssue"];
                #endregion

                //Update language layout ------------------
                RightToLeft = GlobalSetting.LangPack.IsRightToLeftLayout;
            }
            #endregion


            #region THUMBNAIL_BAR or THUMBNAIL_ITEMS
            if ((flags & MainFormForceUpdateAction.THUMBNAIL_BAR) == MainFormForceUpdateAction.THUMBNAIL_BAR || (flags & MainFormForceUpdateAction.THUMBNAIL_ITEMS) == MainFormForceUpdateAction.THUMBNAIL_ITEMS)
            {
                //Update thumbnail bar position
                GlobalSetting.IsShowThumbnail = !GlobalSetting.IsShowThumbnail;
                mnuMainThumbnailBar_Click(null, null);

                //Update thumbnail bar scroll bar visibility
                thumbnailBar.ScrollBars = GlobalSetting.IsShowThumbnailScrollbar;
            }
            #endregion


            #region THUMBNAIL_ITEMS
            if ((flags & MainFormForceUpdateAction.THUMBNAIL_ITEMS) == MainFormForceUpdateAction.THUMBNAIL_ITEMS)
            {
                //Update thumbnail image size
                LoadThumbnails();
            }
            #endregion


            #region COLOR_PICKER_MENU
            if ((flags & MainFormForceUpdateAction.COLOR_PICKER_MENU) == MainFormForceUpdateAction.COLOR_PICKER_MENU)
            {
                mnuMainColorPicker.Checked = LocalSetting.IsColorPickerToolOpening;
            }
            #endregion


            #region THEME
            if ((flags & MainFormForceUpdateAction.THEME) == MainFormForceUpdateAction.THEME)
            {
                ApplyTheme(LocalSetting.Theme.ThemeConfigFilePath);
                LocalSetting.FColorPicker.UpdateUI();
            }
            #endregion


            #region OTHER_SETTINGS
            if ((flags & MainFormForceUpdateAction.OTHER_SETTINGS) == MainFormForceUpdateAction.OTHER_SETTINGS)
            {
                #region Update Other Settings

                //Update scrollbars visibility
                if (GlobalSetting.IsScrollbarsVisible)
                {
                    picMain.HorizontalScrollBarStyle = ImageBoxScrollBarStyle.Auto;
                    picMain.VerticalScrollBarStyle = ImageBoxScrollBarStyle.Auto;
                }
                else
                {
                    picMain.HorizontalScrollBarStyle = ImageBoxScrollBarStyle.Hide;
                    picMain.VerticalScrollBarStyle = ImageBoxScrollBarStyle.Hide;
                }

                //Update background---------------------
                picMain.BackColor = GlobalSetting.BackgroundColor;

                //Update slideshow interval value of timer
                timSlideShow.Interval = GlobalSetting.SlideShowInterval * 1000;

                #endregion

            }
            #endregion


            #region TOOLBAR
            if ((flags & MainFormForceUpdateAction.TOOLBAR) == MainFormForceUpdateAction.TOOLBAR)
            {
                frmSetting.UpdateToolbarButtons(toolMain, this);
                toolMain.Items.Add(btnMenu);
                toolMain.Items.Add(lblInfo);
            }
            #endregion


            #region TOOLBAR_POSITION
            if ((flags & MainFormForceUpdateAction.TOOLBAR_POSITION) == MainFormForceUpdateAction.TOOLBAR_POSITION)
            {
                if (GlobalSetting.ToolbarPosition == ToolbarPosition.Top)
                {
                    toolMain.Anchor = AnchorStyles.Top | AnchorStyles.Left;
                    toolMain.Dock = DockStyle.Top;
                }
                else if (GlobalSetting.ToolbarPosition == ToolbarPosition.Bottom)
                {
                    toolMain.Anchor = AnchorStyles.Bottom | AnchorStyles.Left;
                    toolMain.Dock = DockStyle.Bottom;
                }
            }
            #endregion


            #region IMAGE_FOLDER and IMAGE_LIST

            #region IMAGE_FOLDER
            if ((flags & MainFormForceUpdateAction.IMAGE_FOLDER) == MainFormForceUpdateAction.IMAGE_FOLDER)
            {
                Prepare(GlobalSetting.ImageList.GetFileName(GlobalSetting.CurrentIndex));
            }
            #endregion

            #region IMAGE_LIST
            else
            {
                if ((flags & MainFormForceUpdateAction.IMAGE_LIST) == MainFormForceUpdateAction.IMAGE_LIST)
                {
                    //reload image list
                    // TODO: If IsRecursiveLoading == true,
                    // The Prepare() function will only reload the viewing folder only (not all subfolders)
                    Prepare(GlobalSetting.ImageList.GetFileName(GlobalSetting.CurrentIndex));
                }
            }
            #endregion

            #endregion



            LocalSetting.ForceUpdateActions = MainFormForceUpdateAction.NONE;
        }

        private void frmMain_ResizeBegin(object sender, EventArgs e)
        {
            _windowSize = Size;
        }

        private void frmMain_ResizeEnd(object sender, EventArgs e)
        {
            if (Size != _windowSize)
            {
                SaveConfig();
            }
        }

        private void frmMain_SizeChanged(object sender, EventArgs e)
        {
            if (!_isManuallyZoomed)
            {
                ApplyZoomMode(GlobalSetting.ZoomMode);
            }

        }

        private void thumbnailBar_ItemClick(object sender, ImageListView.ItemClickEventArgs e)
        {
            GlobalSetting.CurrentIndex = e.Item.Index;
            NextPic(0);
        }

        private void timSlideShow_Tick(object sender, EventArgs e)
        {
            NextPic(1);

            //stop playing slideshow at last image
            if (GlobalSetting.CurrentIndex == GlobalSetting.ImageList.Length - 1)
            {
                if (!GlobalSetting.IsLoopBackSlideShow)
                {
                    mnuMainSlideShowPause_Click(null, null);
                }
            }
        }




        #region File System Watcher events

        private void FileWatcher_OnRenamed(object sender, FileChangedEvent e)
        {
            if (this.InvokeRequired)
            {
                this.Invoke(new Action<object, FileChangedEvent>(FileWatcher_OnRenamed), sender, e);
                return;
            }

            string newFilename = e.FullPath;
            string oldFilename = e.OldFullPath;


            var oldExt = Path.GetExtension(oldFilename).ToLower();
            var newExt = Path.GetExtension(newFilename).ToLower();

            // Only watch the supported file types
            if (!GlobalSetting.ImageFormatHashSet.Contains(oldExt) && !GlobalSetting.ImageFormatHashSet.Contains(newExt))
            {
                return;
            }


            //Get index of renamed image
            int imgIndex = GlobalSetting.ImageList.IndexOf(oldFilename);


            //if user changed file extension
            if (oldExt.CompareTo(newExt) != 0)
            {
                // [old] && [new]: update filename only
                if (GlobalSetting.ImageFormatHashSet.Contains(oldExt) && GlobalSetting.ImageFormatHashSet.Contains(newExt))
                {
                    if (imgIndex > -1)
                    {
                        RenameAction();
                    }
                }
                else
                {
                    // [old] && ![new]: remove from image list
                    if (GlobalSetting.ImageFormatHashSet.Contains(oldExt))
                    {
                        DoDeleteFiles(oldFilename);
                    }
                    // ![old] && [new]: add to image list
                    else if (GlobalSetting.ImageFormatHashSet.Contains(newExt))
                    {
                        AddNewFileAction();
                    }
                }
            }
            //if user changed filename only (not extension)
            else
            {
                if (imgIndex > -1)
                {
                    RenameAction();
                }
            }



            void RenameAction()
            {
                //Rename file in image list
                GlobalSetting.ImageList.SetFileName(imgIndex, newFilename);

                //Update status bar title
                UpdateStatusBar();

                try
                {
                    //Rename image in thumbnail bar
                    thumbnailBar.Items[imgIndex].Text = Path.GetFileName(e.FullPath);
                    thumbnailBar.Items[imgIndex].Tag = newFilename;
                }
                catch { }
            }


            void AddNewFileAction()
            {
                //Add the new image to the list
                GlobalSetting.ImageList.AddItem(newFilename);

                //Add the new image to thumbnail bar
                ImageListView.ImageListViewItem lvi = new ImageListView.ImageListViewItem(newFilename)
                {
                    Tag = newFilename
                };
                thumbnailBar.Items.Add(lvi);
            }

        }


        private void FileWatcher_OnChanged(object sender, FileChangedEvent e)
        {
            // Only watch the supported file types
            var ext = Path.GetExtension(e.FullPath).ToLower();
            if (!GlobalSetting.ImageFormatHashSet.Contains(ext))
            {
                return;
            }
            
            // update the viewing image
            var imgIndex = GlobalSetting.ImageList.IndexOf(e.FullPath);

            // KBR 20180827 When downloading using Chrome, the downloaded file quickly transits
            // from ".tmp" > ".jpg.crdownload" > ".jpg". The last is a "changed" event, and the
            // final ".jpg" cannot exist in the ImageList. Fire this off to the "rename" logic
            // so the new file is correctly added. [Could it be the "created" instead?]
            if (imgIndex == -1)
            {
                this.Invoke(new Action<object, FileChangedEvent>(FileWatcher_OnRenamed), sender, e);
                return;
            }

            if (imgIndex == GlobalSetting.CurrentIndex)
            {
                NextPic(0, true, true);
            }

            //update thumbnail
            thumbnailBar.Items[imgIndex].Update();
        }
        

        private void FileWatcher_OnCreated(object sender, FileChangedEvent e)
        {
            // Only watch the supported file types
            var ext = Path.GetExtension(e.FullPath).ToLower();

            if (!GlobalSetting.ImageFormatHashSet.Contains(ext))
            {
                return;
            }

            if (GlobalSetting.ImageList.IndexOf(e.FullPath) == -1)
            {
                FileWatcher_AddNewFileAction(e.FullPath);
            }
        }
        

        private void FileWatcher_OnDeleted(object sender, FileChangedEvent e)
        {
            // Only watch the supported file types
            var ext = Path.GetExtension(e.FullPath).ToLower();
            if (!GlobalSetting.ImageFormatHashSet.Contains(ext))
            {
                return;
            }

            // add to queue list for deleting
            this._queueListForDeleting.Add(e.FullPath);
        }


        private void FileWatcher_AddNewFileAction(string newFilename)
        {
            //Add the new image to the list
            GlobalSetting.ImageList.AddItem(newFilename);

            //Add the new image to thumbnail bar
            ImageListView.ImageListViewItem lvi = new ImageListView.ImageListViewItem(newFilename)
            {
                Tag = newFilename
            };

            thumbnailBar.Items.Add(lvi);
            thumbnailBar.Refresh();
        }
        



        /// <summary>
        /// The queue thread to check the files needed to be deleted.
        /// </summary>
        private void ThreadWatcherDeleteFiles()
        {
            while (true)
            {
                if (_queueListForDeleting.Count > 0)
                {
                    var filename = _queueListForDeleting[0];
                    _queueListForDeleting.RemoveAt(0);

                    DoDeleteFiles(filename);
                }
                else
                {
                    System.Threading.Thread.Sleep(200);
                }
            }
        }


        /// <summary>
        /// Proceed deleting file in memory
        /// </summary>
        /// <param name="filename"></param>
        private void DoDeleteFiles(string filename)
        {
            if (this.InvokeRequired)
            {
                this.Invoke(new Action<string>(DoDeleteFiles), filename);
                return;
            }

            //Get index of deleted image
            int imgIndex = GlobalSetting.ImageList.IndexOf(filename);

            if (imgIndex > -1)
            {
                //delete image list
                GlobalSetting.ImageList.Remove(imgIndex);

                //delete thumbnail list
                thumbnailBar.Items.RemoveAt(imgIndex);

                // change the viewing image to memory data mode
                if (imgIndex == GlobalSetting.CurrentIndex)
                {
                    GlobalSetting.IsImageError = true;
                    LocalSetting.IsTempMemoryData = true;

                    DisplayTextMessage(GlobalSetting.LangPack.Items["frmMain._ImageNotExist"], 1300);

                    if (_queueListForDeleting.Count == 0)
                    {
                        NextPic(0);
                    }
                }

            }
        }


        #endregion






        // Use mouse wheel to navigate, scroll, or zoom images
        private void picMain_MouseWheel(object sender, MouseEventArgs e)
        {
            MouseWheelActions action;
            switch(Control.ModifierKeys)
            {
                case Keys.Control:
                    action = GlobalSetting.MouseWheelCtrlAction;
                    break;
                case Keys.Shift:
                    action = GlobalSetting.MouseWheelShiftAction;
                    break;
                case Keys.Alt:
                    action = GlobalSetting.MouseWheelAltAction;
                    break;
                case Keys.None:
                default:
                    action = GlobalSetting.MouseWheelAction;
                    break;
            }
            switch(action)
            {
                case MouseWheelActions.Zoom:
                    picMain.ZoomWithMouseWheel(e.Delta, e.Location);
                    break;
                case MouseWheelActions.ScrollVertically:
                    picMain.ScrollWithMouseWheel(e.Delta);
                    break;
                case MouseWheelActions.ScrollHorizontally:
                    picMain.ScrollWithMouseWheel(e.Delta, true);
                    break;
                case MouseWheelActions.BrowseImages:
                    if (e.Delta < 0)
                    {
                        //Next pic
                        mnuMainViewNext_Click(null, null);
                    }
                    else
                    {
                        //Previous pic
                        mnuMainViewPrevious_Click(null, null);
                    }
                    break;
                case MouseWheelActions.DoNothing:
                default:
                    break;
            }
            
        }

        private void picMain_Zoomed(object sender, ImageBoxZoomEventArgs e)
        {
            _isManuallyZoomed = true;

            // Set new zoom ratio if Zoom Mode LockZoomRatio is enabled
            if (GlobalSetting.ZoomMode == ZoomMode.LockZoomRatio)
            {
                GlobalSetting.ZoomLockValue = e.NewZoom;
            }

            // Zoom optimization
            ZoomOptimization();

            // Update zoom info
            UpdateStatusBar();
        }

        private void picMain_DoubleClick(object sender, EventArgs e)
        {
            if (picMain.Zoom < 100)
            {
                mnuMainActualSize_Click(null, null);
            }
            else
            {
                ApplyZoomMode(GlobalSetting.ZoomMode);
            }
        }

        private void picMain_MouseClick(object sender, MouseEventArgs e)
        {
            switch (e.Button)
            {
                case MouseButtons.Middle: //Reset zoom mode
                    ApplyZoomMode(GlobalSetting.ZoomMode);
                    break;

                case MouseButtons.XButton1: //Back
                    mnuMainViewPrevious_Click(null, null);
                    break;

                case MouseButtons.XButton2: //Next
                    mnuMainViewNext_Click(null, null);
                    break;

                default:
                    break;
            }
        }

        private void toolMain_SizeChanged(object sender, EventArgs e)
        {
            if (toolMain.PreferredSize.Width > toolMain.Size.Width)
            {
                btnMenu.Alignment = ToolStripItemAlignment.Left;
            }
            else
            {
                btnMenu.Alignment = ToolStripItemAlignment.Right;
            }
        }


        private void sp1_SplitterMoved(object sender, SplitterEventArgs e)
        {
            // User has moved the thumbnail splitter bar. Update image size.
            ApplyZoomMode(GlobalSetting.ZoomMode);
        }

        #endregion



        #region Toolbar Buttons Events

        private MethodInfo onMouseLeave = null;

        private void clearTooltip(ToolStripButton btn)
        {
            // Issue #409: user requested the toolbar button tooltip should vanish when the button is clicked.
            // MS doesn't give us the means to control tooltips very well, the implementation is internal to
            // the ToolStrip control.
            // HOWEVER by studing the ToolStripItem source code, I noticed tooltips are disabled on the mouse
            // leave event on a ToolStripItem. By raising that event, the tooltip vanishes. As the OnMouseLeave
            // event is not public, the following reflection convolution is required.
            if (onMouseLeave == null)
                onMouseLeave = btn.GetType().GetMethod("OnMouseLeave", BindingFlags.NonPublic | BindingFlags.Instance);
            onMouseLeave.Invoke(btn, new object[] { new EventArgs() });
        }

        private void btnNext_Click(object sender, EventArgs e)
        {
            clearTooltip(btnNext);
            mnuMainViewNext_Click(null, e);
        }

        private void btnBack_Click(object sender, EventArgs e)
        {
            clearTooltip(btnBack);
            mnuMainViewPrevious_Click(null, e);
        }

        private void btnRefresh_Click(object sender, EventArgs e)
        {
            clearTooltip(btnRefresh);
            mnuMainRefresh_Click(null, null);
        }

        private void btnRotateRight_Click(object sender, EventArgs e)
        {
            clearTooltip(btnRotateRight);
            mnuMainRotateClockwise_Click(null, e);
        }

        private void btnRotateLeft_Click(object sender, EventArgs e)
        {
            clearTooltip(btnRotateLeft);
            mnuMainRotateCounterclockwise_Click(null, e);
        }

        private void btnFlipHorz_Click(object sender, EventArgs e)
        {
            clearTooltip(btnFlipHorz);
            if (picMain.Image == null)
            {
                return;
            }

            if (picMain.CanAnimate)
            {
                DisplayTextMessage(GlobalSetting.LangPack.Items[$"{this.Name}._CannotRotateAnimatedFile"], 1000);
                return;
            }

            picMain.Image = Interpreter.Flip(picMain.Image, horz: true);

            try
            {
                // Save the image path for saving
                LocalSetting.ImageModifiedPath = GlobalSetting.ImageList.GetFileName(GlobalSetting.CurrentIndex);
            }
            catch { }

        }

        private void btnFlipVert_Click(object sender, EventArgs e)
        {
            clearTooltip(btnFlipVert);
            if (picMain.Image == null)
            {
                return;
            }

            if (picMain.CanAnimate)
            {
                DisplayTextMessage(GlobalSetting.LangPack.Items[$"{this.Name}._CannotRotateAnimatedFile"], 1000);
                return;
            }

            picMain.Image = Interpreter.Flip(picMain.Image, horz: false);

            try
            {
                // Save the image path for saving
                LocalSetting.ImageModifiedPath = GlobalSetting.ImageList.GetFileName(GlobalSetting.CurrentIndex);
            }
            catch { }
        }

        private void btnDelete_Click(object sender, EventArgs e)
        {
            clearTooltip(btnDelete);
            mnuMainMoveToRecycleBin_Click(null, e);
        }

        private void btnOpen_Click(object sender, EventArgs e)
        {
            clearTooltip(btnOpen);
            mnuMainOpenFile_Click(null, e);
        }

        private void btnThumb_Click(object sender, EventArgs e)
        {
            clearTooltip(btnThumb);
            mnuMainThumbnailBar_Click(null, e);
        }

        private void btnActualSize_Click(object sender, EventArgs e)
        {
            clearTooltip(btnActualSize);
            mnuMainActualSize_Click(null, e);
        }

        private void btnAutoZoom_Click(object sender, EventArgs e)
        {
            clearTooltip(btnAutoZoom);
            mnuMainAutoZoom_Click(null, e);
        }

        private void btnScaletoWidth_Click(object sender, EventArgs e)
        {
            clearTooltip(btnScaletoWidth);
            mnuMainScaleToWidth_Click(null, e);
        }

        private void btnScaletoHeight_Click(object sender, EventArgs e)
        {
            clearTooltip(btnScaletoHeight);
            mnuMainScaleToHeight_Click(null, e);
        }

        private void btnWindowAutosize_Click(object sender, EventArgs e)
        {
            clearTooltip(btnWindowAutosize);
            mnuMainWindowAdaptImage_Click(null, e);
        }

        private void btnGoto_Click(object sender, EventArgs e)
        {
            clearTooltip(btnGoto);
            mnuMainGoto_Click(null, e);
        }

        private void btnCheckedBackground_Click(object sender, EventArgs e)
        {
            clearTooltip(btnCheckedBackground);
            mnuMainCheckBackground_Click(null, e);
        }

        private void btnZoomIn_Click(object sender, EventArgs e)
        {
            clearTooltip(btnZoomIn);
            mnuMainZoomIn_Click(null, e);
        }

        private void btnZoomOut_Click(object sender, EventArgs e)
        {
            clearTooltip(btnZoomOut);
            mnuMainZoomOut_Click(null, e);
        }

        private void btnScaleToFit_Click(object sender, EventArgs e)
        {
            clearTooltip(btnScaleToFit);
            mnuMainScaleToFit_Click(null, e);
        }

        private void btnZoomLock_Click(object sender, EventArgs e)
        {
            clearTooltip(btnZoomLock);
            mnuMainLockZoomRatio_Click(null, e);
        }

        private void btnSlideShow_Click(object sender, EventArgs e)
        {
            clearTooltip(btnSlideShow);
            mnuMainSlideShowStart_Click(null, null);
        }

        private void btnFullScreen_Click(object sender, EventArgs e)
        {
            clearTooltip(btnFullScreen);
            mnuMainFullScreen_Click(null, e);
        }

        private void btnPrintImage_Click(object sender, EventArgs e)
        {
            clearTooltip(btnPrintImage);
            mnuMainPrint_Click(null, e);
        }

        //private void btnSetting_Click(object sender, EventArgs e)
        //{
        //    mnuMainSettings_Click(null, e);
        //}

        //private void btnHelp_Click(object sender, EventArgs e)
        //{
        //    mnuMainAbout_Click(null, e);
        //}

        private void btnConvert_Click(object sender, EventArgs e)
        {
            clearTooltip(btnConvert);
            mnuMainSaveAs_Click(null, e);
        }

        //private void btnReport_Click(object sender, EventArgs e)
        //{
        //    mnuMainReportIssue_Click(null, e);
        //}

        private void btnMenu_Click(object sender, EventArgs e)
        {
            mnuMain.Show(toolMain, toolMain.Width - mnuMain.Width, toolMain.Height);
        }
        #endregion



        #region Context Menu
        private void mnuContext_Opening(object sender, CancelEventArgs e)
        {
            bool isImageError = false;

            try
            {
                if (!File.Exists(GlobalSetting.ImageList.GetFileName(GlobalSetting.CurrentIndex)) || GlobalSetting.IsImageError)
                {
                    isImageError = true;
                }
            }
            catch { e.Cancel = true; return; }

            //clear current items
            mnuContext.Items.Clear();

            if (GlobalSetting.IsPlaySlideShow && !isImageError)
            {
                mnuContext.Items.Add(Library.Menu.Clone(mnuMainSlideShowPause));
                mnuContext.Items.Add(Library.Menu.Clone(mnuMainSlideShowExit));
                mnuContext.Items.Add(new ToolStripSeparator());//---------------
            }

            //toolbar menu
            mnuContext.Items.Add(Library.Menu.Clone(mnuMainToolbar));
            mnuContext.Items.Add(Library.Menu.Clone(mnuMainAlwaysOnTop));
            

            //Get Editing Assoc App info
            if (!isImageError)
            {
                mnuContext.Items.Add(new ToolStripSeparator());//---------------

                UpdateEditingAssocAppInfoForMenu();
                mnuContext.Items.Add(Library.Menu.Clone(mnuMainEditImage));

                //check if image can animate (GIF)
                try
                {
                    Image img = GlobalSetting.ImageList.GetImage(GlobalSetting.CurrentIndex);
                    FrameDimension dim = new FrameDimension(img.FrameDimensionsList[0]);
                    int frameCount = img.GetFrameCount(dim);

                    if (frameCount > 1)
                    {
                        var mi = Library.Menu.Clone(mnuMainExtractFrames);
                        mi.Text = string.Format(GlobalSetting.LangPack.Items["frmMain.mnuMainExtractFrames"], frameCount);
                        mi.Enabled = true;

                        mnuContext.Items.Add(mi);
                        var mi2 = Library.Menu.Clone(mnuMainStartStopAnimating);
                        mi2.Enabled = true;
                        mnuContext.Items.Add(mi2);
                    }

                }
                catch { }
            }


            if (!isImageError && !LocalSetting.IsTempMemoryData)
            {
                mnuContext.Items.Add(Library.Menu.Clone(mnuMainSetAsDesktop));
            }


            #region Menu group: CLIPBOARD
            mnuContext.Items.Add(new ToolStripSeparator());//------------
            mnuContext.Items.Add(Library.Menu.Clone(mnuMainOpenImageData));

            if (!isImageError && !LocalSetting.IsTempMemoryData)
            {
                mnuContext.Items.Add(Library.Menu.Clone(mnuMainClearClipboard));
                mnuContext.Items.Add(Library.Menu.Clone(mnuMainCopy));
            }

            if (picMain.Image != null)
            {
                mnuContext.Items.Add(Library.Menu.Clone(mnuMainCopyImageData));
            }

            if (!isImageError && !LocalSetting.IsTempMemoryData)
            {
                mnuContext.Items.Add(Library.Menu.Clone(mnuMainCut));
            }
            #endregion


            if (!isImageError && !LocalSetting.IsTempMemoryData)
            {
                mnuContext.Items.Add(new ToolStripSeparator());//------------
                mnuContext.Items.Add(Library.Menu.Clone(mnuMainRename));
                mnuContext.Items.Add(Library.Menu.Clone(mnuMainMoveToRecycleBin));
                mnuContext.Items.Add(Library.Menu.Clone(mnuMainDeleteFromHardDisk));

                mnuContext.Items.Add(new ToolStripSeparator());//------------
                mnuContext.Items.Add(Library.Menu.Clone(mnuMainCopyImagePath));
                mnuContext.Items.Add(Library.Menu.Clone(mnuMainImageLocation));
                mnuContext.Items.Add(Library.Menu.Clone(mnuMainImageProperties));
            }
            
        }
        #endregion



        #region Main Menu (Main functions)

        private void mnuMainOpenFile_Click(object sender, EventArgs e)
        {
            OpenFile();
        }

        private void mnuMainOpenImageData_Click(object sender, EventArgs e)
        {
            //Is there a file in clipboard ?--------------------------------------------------
            if (Clipboard.ContainsFileDropList())
            {
                string[] sFile = (string[])Clipboard.GetData(DataFormats.FileDrop);
                int fileCount = 0;

                fileCount = sFile.Length;

                // load file
                Prepare(sFile[0]);
            }


            //Is there a image in clipboard ?-------------------------------------------------
            //CheckImageInClipboard: ;
            else if (Clipboard.ContainsImage())
            {
                LoadImageData(Clipboard.GetImage());
            }

            //Is there a filename in clipboard?-----------------------------------------------
            //CheckPathInClipboard: ;
            else if (Clipboard.ContainsText())
            {
                if (File.Exists(Clipboard.GetText()) || Directory.Exists(Clipboard.GetText()))
                {
                    Prepare(Clipboard.GetText());
                }
                //get image from Base64string 
                else
                {
                    try
                    {
                        // data:image/jpeg;base64,xxxxxxxx
                        string base64str = Clipboard.GetText().Substring(Clipboard.GetText().LastIndexOf(',') + 1);
                        var file_bytes = Convert.FromBase64String(base64str);
                        var file_stream = new MemoryStream(file_bytes);
                        var file_image = Image.FromStream(file_stream);

                        picMain.Image = file_image;
                        LocalSetting.IsTempMemoryData = true;
                    }
                    catch { }
                }
            }
        }

        private void mnuMainSaveAs_Click(object sender, EventArgs e)
        {
            if (picMain.Image == null)
            {
                return;
            }

            string filename = GlobalSetting.ImageList.GetFileName(GlobalSetting.CurrentIndex);
            if (filename == "")
            {
                filename = "untitled.png";
            }


            var output = ImageInfo.ConvertImage(picMain.Image, filename);

            //display successful msg
            if (File.Exists(output))
            {
                DisplayTextMessage(string.Format(GlobalSetting.LangPack.Items["frmMain._SaveImage"], output), 2000);
            }
        }

        private void mnuMainRefresh_Click(object sender, EventArgs e)
        {
            ApplyZoomMode(GlobalSetting.ZoomMode);
        }

        private void mnuMainReloadImage_Click(object sender, EventArgs e)
        {
            //Reload the viewing image
            NextPic(step: 0, isKeepZoomRatio: true, isSkipCache: true);
        }

        private void mnuMainEditImage_Click(object sender, EventArgs e)
        {
            if (GlobalSetting.IsImageError)
            {
                return;
            }

            // Viewing image filename
            string filename = GlobalSetting.ImageList.GetFileName(GlobalSetting.CurrentIndex);

            // If viewing image is temporary memory data
            if (LocalSetting.IsTempMemoryData)
            {
                // Save to temp file
                filename = SaveTemporaryMemoryData();

                EditByDefaultApp();
            }
            else
            {
                // Get extension
                var ext = Path.GetExtension(filename).ToLower();

                // Get association App for editing
                var assoc = GlobalSetting.GetImageEditingAssociationFromList(ext);

                if (assoc != null && File.Exists(assoc.AppPath))
                {
                    // Open configured app for editing
                    Process p = new Process();
                    p.StartInfo.FileName = assoc.AppPath;

                    //Build the arguments
                    var args = assoc.AppArguments.Replace(ImageEditingAssociation.FileMacro, filename);
                    p.StartInfo.Arguments = $"{args}";

                    //show error dialog
                    p.StartInfo.ErrorDialog = true;

                    try
                    {
                        p.Start();
                    }
                    catch (Exception)
                    { }
                }
                else // Edit by default associated app
                {
                    EditByDefaultApp();
                }
            }

            void EditByDefaultApp()
            {
                Process p = new Process();
                p.StartInfo.FileName = filename;
                p.StartInfo.Verb = "edit";

                //show error dialog
                p.StartInfo.ErrorDialog = true;

                try
                {
                    p.Start();
                }
                catch (Exception)
                { }
            }
        }

        private void mnuMainViewNext_Click(object sender, EventArgs e)
        {
            if (GlobalSetting.ImageList.Length < 1)
            {
                return;
            }

            NextPic(1);
        }

        private void mnuMainViewPrevious_Click(object sender, EventArgs e)
        {
            if (GlobalSetting.ImageList.Length < 1)
            {
                return;
            }

            NextPic(-1);
        }

        private void mnuMainGoto_Click(object sender, EventArgs e)
        {
            int n = GlobalSetting.CurrentIndex;
            string s = "0";
            if (InputBox.ShowDiaLog("Message", GlobalSetting.LangPack.Items["frmMain._GotoDialogText"],
                                    "0", true, this.TopMost) == DialogResult.OK)
            {
                s = InputBox.Message;
            }

            if (int.TryParse(s, out n))
            {
                n--;

                if (-1 < n && n < GlobalSetting.ImageList.Length)
                {
                    GlobalSetting.CurrentIndex = n;
                    NextPic(0);
                }
            }
        }

        private void mnuMainGotoFirst_Click(object sender, EventArgs e)
        {
            GlobalSetting.CurrentIndex = 0;
            NextPic(0);
        }

        private void mnuMainGotoLast_Click(object sender, EventArgs e)
        {
            GlobalSetting.CurrentIndex = GlobalSetting.ImageList.Length - 1;
            NextPic(0);
        }

        private void mnuMainFullScreen_Click(object sender, EventArgs e)
        {
            //full screen
            if (!GlobalSetting.IsFullScreen)
            {
                SaveConfig();

                //save last state of toolbar
                _isShowToolbar = GlobalSetting.IsShowToolBar;
                _isShowThumbnail = GlobalSetting.IsShowThumbnail;

                FormBorderStyle = FormBorderStyle.None;
                WindowState = FormWindowState.Normal;
                GlobalSetting.IsFullScreen = true;
                Application.DoEvents();
                Bounds = Screen.FromControl(this).Bounds;

                //Hide toolbar
                toolMain.Visible = false;
                GlobalSetting.IsShowToolBar = false;
                mnuMainToolbar.Checked = false;

                //hide thumbnail
                GlobalSetting.IsShowThumbnail = true;
                mnuMainThumbnailBar_Click(null, null);

                //realign image
                if (!_isManuallyZoomed)
                {
                    ApplyZoomMode(GlobalSetting.ZoomMode);
                }

                DisplayTextMessage(GlobalSetting.LangPack.Items["frmMain._FullScreenMessage"]
                    , 2000);
            }
            //exit full screen
            else
            {
                //restore last state of toolbar
                GlobalSetting.IsShowToolBar = _isShowToolbar;
                GlobalSetting.IsShowThumbnail = _isShowThumbnail;

                FormBorderStyle = FormBorderStyle.Sizable;

                //windows state
                string state_str = GlobalSetting.GetConfig($"{Name}.WindowsState", "Normal");
                if (state_str == "Normal")
                {
                    WindowState = FormWindowState.Normal;
                }
                else if (state_str == "Maximized")
                {
                    WindowState = FormWindowState.Maximized;
                }

                //Windows Bound (Position + Size)
                Bounds = GlobalSetting.StringToRect(GlobalSetting.GetConfig($"{Name}.WindowsBound", "280,125,750,545"));

                GlobalSetting.IsFullScreen = false;
                Application.DoEvents();
                
                if (GlobalSetting.IsShowToolBar)
                {
                    //Show toolbar
                    toolMain.Visible = true;
                    mnuMainToolbar.Checked = true;
                }

                if (GlobalSetting.IsShowThumbnail)
                {
                    //Show thumbnail
                    GlobalSetting.IsShowThumbnail = false;
                    mnuMainThumbnailBar_Click(null, null);
                }

                //realign image
                if (!_isManuallyZoomed)
                {
                    ApplyZoomMode(GlobalSetting.ZoomMode);
                }
            }
        }
        

        private void mnuMainSlideShowStart_Click(object sender, EventArgs e)
        {
            if (GlobalSetting.ImageList.Length < 1)
            {
                return;
            }

            //not performing
            if (!GlobalSetting.IsPlaySlideShow)
            {
                //perform slideshow
                picMain.BackColor = Color.Black;
                btnFullScreen.PerformClick();

                timSlideShow.Start();
                timSlideShow.Enabled = true;

                GlobalSetting.IsPlaySlideShow = true;
            }
            //performing
            else
            {
                mnuMainSlideShowExit_Click(null, null);
            }

            DisplayTextMessage(GlobalSetting.LangPack.Items["frmMain._SlideshowMessage"], 2000);
        }

        private void mnuMainSlideShowPause_Click(object sender, EventArgs e)
        {
            //performing
            if (timSlideShow.Enabled)
            {
                timSlideShow.Enabled = false;
                timSlideShow.Stop();

                DisplayTextMessage(GlobalSetting.LangPack.Items["frmMain._SlideshowMessagePause"], 2000);
            }
            else
            {
                timSlideShow.Enabled = true;
                timSlideShow.Start();

                DisplayTextMessage(GlobalSetting.LangPack.Items["frmMain._SlideshowMessageResume"], 2000);
            }

        }

        private void mnuMainSlideShowExit_Click(object sender, EventArgs e)
        {
            timSlideShow.Stop();
            timSlideShow.Enabled = false;
            GlobalSetting.IsPlaySlideShow = false;

            picMain.BackColor = GlobalSetting.BackgroundColor;
            btnFullScreen.PerformClick();
        }
        
        private void mnuMainPrint_Click(object sender, EventArgs e)
        {
            //image error
            if (picMain.Image == null)
            {
                return;
            }

            //save image to temp file
            string temFile = "";
            temFile = SaveTemporaryMemoryData();
            

            Process p = new Process();
            p.StartInfo.FileName = temFile;
            p.StartInfo.Verb = "print";

            //show error dialog
            p.StartInfo.ErrorDialog = true;

            try
            {
                p.Start();
            }
            catch (Exception)
            { }

        }

        private void mnuMainRotateCounterclockwise_Click(object sender, EventArgs e)
        {
            if (picMain.Image == null)
            {
                return;
            }

            if (picMain.CanAnimate)
            {
                DisplayTextMessage(GlobalSetting.LangPack.Items[$"{this.Name}._CannotRotateAnimatedFile"], 1000);
                return;
            }

            picMain.Image = Interpreter.RotateImage(picMain.Image, 270);

            try
            {
                // Save the image path for saving
                LocalSetting.ImageModifiedPath = GlobalSetting.ImageList.GetFileName(GlobalSetting.CurrentIndex);
            }
            catch { }
            ApplyZoomMode(GlobalSetting.ZoomMode);
        }

        private void mnuMainRotateClockwise_Click(object sender, EventArgs e)
        {
            if (picMain.Image == null)
            {
                return;
            }

            if (picMain.CanAnimate)
            {
                DisplayTextMessage(GlobalSetting.LangPack.Items[$"{this.Name}._CannotRotateAnimatedFile"], 1000);
                return;
            }

            picMain.Image = Interpreter.RotateImage(picMain.Image, 90);

            try
            {
                // Save the image path for saving
                LocalSetting.ImageModifiedPath = GlobalSetting.ImageList.GetFileName(GlobalSetting.CurrentIndex);
            }
            catch { }
            ApplyZoomMode(GlobalSetting.ZoomMode);
        }

        private void mnuMainZoomIn_Click(object sender, EventArgs e)
        {
            if (picMain.Image == null)
            {
                return;
            }

            picMain.ZoomIn();
        }

        private void mnuMainZoomOut_Click(object sender, EventArgs e)
        {
            if (picMain.Image == null)
            {
                return;
            }

            picMain.ZoomOut();
        }

        private void mnuMainActualSize_Click(object sender, EventArgs e)
        {
            if (picMain.Image == null)
            {
                return;
            }

            picMain.ActualSize();
            picMain.CenterToImage();
        }
        
        private void mnuMainWindowAdaptImage_Click(object sender, EventArgs e)
        {
            if (picMain.Image == null)
            {
                return;
            }

            Rectangle screen = Screen.FromControl(this).WorkingArea;
            WindowState = FormWindowState.Normal;

            //if image size is bigger than screen
            if (picMain.Image.Width >= screen.Width || picMain.Height >= screen.Height)
            {
                Width = screen.Width;
                Height = screen.Height;
            }
            else
            {
                Size = new Size(Width += picMain.Image.Width - picMain.Width,
                                Height += picMain.Image.Height - picMain.Height);

                picMain.Bounds = new Rectangle(Point.Empty, picMain.Image.Size);
            }

            //reset zoom
            ApplyZoomMode(GlobalSetting.ZoomMode);
        }

        
        private void mnuMainAutoZoom_Click(object sender, EventArgs e)
        {
            GlobalSetting.ZoomMode = ZoomMode.AutoZoom;

            SelectUIZoomMode();
            ApplyZoomMode(GlobalSetting.ZoomMode);
        }

        private void mnuMainScaleToWidth_Click(object sender, EventArgs e)
        {
            GlobalSetting.ZoomMode = ZoomMode.ScaleToWidth;

            SelectUIZoomMode();
            ApplyZoomMode(GlobalSetting.ZoomMode);
        }

        private void mnuMainScaleToHeight_Click(object sender, EventArgs e)
        {
            GlobalSetting.ZoomMode = ZoomMode.ScaleToHeight;

            SelectUIZoomMode();
            ApplyZoomMode(GlobalSetting.ZoomMode);
        }

        private void mnuMainScaleToFit_Click(object sender, EventArgs e)
        {
            GlobalSetting.ZoomMode = ZoomMode.ScaleToFit;

            SelectUIZoomMode();
            ApplyZoomMode(GlobalSetting.ZoomMode);
        }

        private void mnuMainLockZoomRatio_Click(object sender, EventArgs e)
        {
            GlobalSetting.ZoomMode = ZoomMode.LockZoomRatio;

            SelectUIZoomMode();
            ApplyZoomMode(GlobalSetting.ZoomMode);
        }


        private void mnuMainRename_Click(object sender, EventArgs e)
        {
            RenameImage();
        }

        private void mnuMainMoveToRecycleBin_Click(object sender, EventArgs e)
        {
            try
            {
                if (!File.Exists(GlobalSetting.ImageList.GetFileName(GlobalSetting.CurrentIndex)))
                {
                    return;
                }
            }
            catch { return; }

            DialogResult msg = DialogResult.Yes;

            if (GlobalSetting.IsConfirmationDelete)
            {
                msg = MessageBox.Show(string.Format(GlobalSetting.LangPack.Items["frmMain._DeleteDialogText"], GlobalSetting.ImageList.GetFileName(GlobalSetting.CurrentIndex)), GlobalSetting.LangPack.Items["frmMain._DeleteDialogTitle"], MessageBoxButtons.YesNo, MessageBoxIcon.Question);
            }

            if (msg == DialogResult.Yes)
            {
                string filename = GlobalSetting.ImageList.GetFileName(GlobalSetting.CurrentIndex);
                try
                {
                    ImageInfo.DeleteFile(filename, true);
                }
                catch (Exception ex)
                {
                    MessageBox.Show(ex.Message, "Error", MessageBoxButtons.OK, MessageBoxIcon.Error);
                }
            }
        }

        private void mnuMainDeleteFromHardDisk_Click(object sender, EventArgs e)
        {
            try
            {
                if (!File.Exists(GlobalSetting.ImageList.GetFileName(GlobalSetting.CurrentIndex)))
                {
                    return;
                }
            }
            catch { return; }

            DialogResult msg = MessageBox.Show(string.Format(GlobalSetting.LangPack.Items["frmMain._DeleteDialogText"], GlobalSetting.ImageList.GetFileName(GlobalSetting.CurrentIndex)), GlobalSetting.LangPack.Items["frmMain._DeleteDialogTitle"], MessageBoxButtons.YesNo, MessageBoxIcon.Question);

            if (msg == DialogResult.Yes)
            {
                

                string filename = GlobalSetting.ImageList.GetFileName(GlobalSetting.CurrentIndex);
                try
                {
                    ImageInfo.DeleteFile(filename);                    
                }
                catch (Exception ex)
                {
                    MessageBox.Show(ex.Message, "Error", MessageBoxButtons.OK, MessageBoxIcon.Error);
                }
            }
        }

        private void mnuMainExtractFrames_Click(object sender, EventArgs e)
        {
            if (!(sender as ToolStripMenuItem).Enabled) // Shortcut keys still work even when menu is disabled!
                return;

            if (!GlobalSetting.IsImageError)
            {
                FolderBrowserDialog f = new FolderBrowserDialog
                {
                    Description = GlobalSetting.LangPack.Items["frmMain._ExtractFrameText"],
                    ShowNewFolderButton = true
                };

                DialogResult res = f.ShowDialog();

                if (res == DialogResult.OK && Directory.Exists(f.SelectedPath))
                {
                    Animation ani = new Animation();
                    ani.ExtractAllFrames(GlobalSetting.ImageList.GetFileName(GlobalSetting.CurrentIndex), f.SelectedPath);
                }

                f = null;
            }
        }

        // ReSharper disable once EmptyGeneralCatchClause
        private void mnuMainSetAsDesktop_Click(object sender, EventArgs e)
        {
            if (LocalSetting.IsTempMemoryData && !File.Exists(GlobalSetting.ImageList.GetFileName(GlobalSetting.CurrentIndex)))
                return;

            try
            {
                var args = string.Format("setwallpaper \"{0}\" {1}",
                    GlobalSetting.ImageList.GetFileName(GlobalSetting.CurrentIndex),
                    (int)DesktopWallapaper.Style.Current);

                // Issue #326: first attempt to set wallpaper w/o privs. If that
                // fails _due_to_ privs error, re-attempt with admin privs.
                Process p = new Process();
                p.StartInfo.FileName = GlobalSetting.StartUpDir + "igcmd.exe";
                p.StartInfo.Arguments = args;
                p.Start();
                p.WaitForExit();
                int result = p.ExitCode;
                if (result != (int)DesktopWallapaper.Result.PrivsFail)
                    return;

                p.StartInfo.FileName = GlobalSetting.StartUpDir + "igtasks.exe";
                p.StartInfo.Arguments = args;
                p.Start();
            }
            catch
            { }
        }

        private void mnuMainImageLocation_Click(object sender, EventArgs e)
        {
            if (GlobalSetting.ImageList.Length > 0)
            {
                Process.Start("explorer.exe", "/select,\"" +
                    GlobalSetting.ImageList.GetFileName(GlobalSetting.CurrentIndex) + "\"");
            }
        }

        private void mnuMainImageProperties_Click(object sender, EventArgs e)
        {
            if (GlobalSetting.ImageList.Length > 0)
            {
                ImageInfo.DisplayFileProperties(GlobalSetting.ImageList.GetFileName(GlobalSetting.CurrentIndex),
                                                Handle);
            }
        }

        private void mnuMainCopy_Click(object sender, EventArgs e)
        {
            CopyMultiFiles();
        }

        private void mnuMainCut_Click(object sender, EventArgs e)
        {
            CutMultiFiles();
        }

        private void mnuMainCopyImageData_Click(object sender, EventArgs e)
        {
            if (picMain.Image != null)
            {
                Clipboard.SetImage(picMain.Image);
                DisplayTextMessage(GlobalSetting.LangPack.Items["frmMain._CopyImageData"], 1000);
            }
        }

        private void mnuMainCopyImagePath_Click(object sender, EventArgs e)
        {
            try
            {
                Clipboard.SetText(GlobalSetting.ImageList.GetFileName(GlobalSetting.CurrentIndex));
            }
            catch { }
        }

        private void mnuMainClearClipboard_Click(object sender, EventArgs e)
        {
            //clear copied files in clipboard
            if (LocalSetting.StringClipboard.Count > 0)
            {
                LocalSetting.StringClipboard = new List<string>();
                Clipboard.Clear();
                DisplayTextMessage(GlobalSetting.LangPack.Items["frmMain._ClearClipboard"], 1000);
            }
        }


        private void mnuMainToolbar_Click(object sender, EventArgs e)
        {
            GlobalSetting.IsShowToolBar = !GlobalSetting.IsShowToolBar;
            if (GlobalSetting.IsShowToolBar)
            {
                //Hien
                toolMain.Visible = true;
            }
            else
            {
                //An
                toolMain.Visible = false;
            }
            mnuMainToolbar.Checked = GlobalSetting.IsShowToolBar;
        }

        private void mnuMainThumbnailBar_Click(object sender, EventArgs e)
        {
            GlobalSetting.IsShowThumbnail = !GlobalSetting.IsShowThumbnail;

#if THUMBS_TOP
            sp1.Panel1Collapsed = !GlobalSetting.IsShowThumbnail;
#else
            sp1.Panel2Collapsed = !GlobalSetting.IsShowThumbnail;
#endif
            btnThumb.Checked = GlobalSetting.IsShowThumbnail;

            if (GlobalSetting.IsShowThumbnail)
            {
                float scaleFactor = ((float)DPIScaling.CurrentDPI) / DPIScaling.DPI_DEFAULT;

                // calculate the gap
                int gap = 0;
                double hScrollHeight = 7 * scaleFactor - 1;

                if (GlobalSetting.IsShowThumbnailScrollbar)
                {
                    hScrollHeight = SystemInformation.HorizontalScrollBarHeight;
                }
                gap = (int)((hScrollHeight * scaleFactor) + (25 / scaleFactor * 1.05));

                //show
                var tb = new ThumbnailItemInfo(GlobalSetting.ThumbnailDimension, GlobalSetting.IsThumbnailHorizontal);
                int minSize = tb.GetTotalDimension() + gap;
                //sp1.Panel2MinSize = tb.GetTotalDimension() + gap;


                int splitterDistance = Math.Abs(sp1.Height - minSize);

                if (GlobalSetting.IsThumbnailHorizontal)
                {
#if THUMBS_TOP
                    sp1.SuspendLayout();
                    sp1.Panel1.SuspendLayout();
                    sp1.Panel2.SuspendLayout();
#endif
                    // BOTTOM
                    sp1.SplitterWidth = 1;
                    sp1.Orientation = Orientation.Horizontal;
                    sp1.SplitterDistance = splitterDistance;
                    thumbnailBar.View = ImageListView.View.Gallery;
#if THUMBS_TOP
                    sp1.SplitterDistance = minSize;

                    // TODO turning off thumbnails needs to hide Panel1, not Panel2
                    sp1.Panel1.Controls.Remove(picMain);
                    sp1.Panel2.Controls.Remove(thumbnailBar);

                    sp1.Panel1.Controls.Add(thumbnailBar);
                    sp1.Panel2.Controls.Add(picMain);

                    sp1.FixedPanel = FixedPanel.Panel1;

                    sp1.Panel2.ResumeLayout();
                    sp1.Panel1.ResumeLayout();
                    sp1.ResumeLayout();
#endif
                }
                else
                {
                    // RIGHT
                    sp1.IsSplitterFixed = false; //Allow user to resize
                    sp1.SplitterWidth = (int)Math.Ceiling(3 * scaleFactor);
                    sp1.Orientation = Orientation.Vertical;
                    sp1.SplitterDistance = sp1.Width - GlobalSetting.ThumbnailBarWidth;
                    thumbnailBar.View = ImageListView.View.Thumbnails;
                }
            }
            else
            {
                //Save thumbnail bar width when closing
                if (!GlobalSetting.IsThumbnailHorizontal)
                {
                    GlobalSetting.ThumbnailBarWidth = sp1.Width - sp1.SplitterDistance;
                }
                sp1.SplitterWidth = 1; // right-side splitter will 'flash' unless width reset
            }
            mnuMainThumbnailBar.Checked = GlobalSetting.IsShowThumbnail;
            SelectCurrentThumbnail();
            ApplyZoomMode(GlobalSetting.ZoomMode); // Resize image to adapt when thumbbar turned off
        }

        private void mnuMainCheckBackground_Click(object sender, EventArgs e)
        {
            GlobalSetting.IsShowCheckerBoard = !GlobalSetting.IsShowCheckerBoard;
            btnCheckedBackground.Checked = GlobalSetting.IsShowCheckerBoard;

            if (btnCheckedBackground.Checked)
            {
                //show
                picMain.GridDisplayMode = ImageBoxGridDisplayMode.Client;
            }
            else
            {
                //hide
                picMain.GridDisplayMode = ImageBoxGridDisplayMode.None;
            }

            mnuMainCheckBackground.Checked = btnCheckedBackground.Checked;
        }

        private void mnuMainAlwaysOnTop_Click(object sender, EventArgs e)
        {
            TopMost = 
                mnuMainAlwaysOnTop.Checked = 
                GlobalSetting.IsWindowAlwaysOnTop = !GlobalSetting.IsWindowAlwaysOnTop;
        }
        

        private void mnuMainColorPicker_Click(object sender, EventArgs e)
        {
            LocalSetting.IsShowColorPickerOnStartup = LocalSetting.IsColorPickerToolOpening = mnuMainColorPicker.Checked;

            //open Color Picker tool
            if (mnuMainColorPicker.Checked)
            {
                if (LocalSetting.FColorPicker.IsDisposed)
                {
                    LocalSetting.FColorPicker = new frmColorPicker();
                }
                LocalSetting.ForceUpdateActions |= MainFormForceUpdateAction.COLOR_PICKER_MENU;

                LocalSetting.FColorPicker.SetImageBox(picMain);
                LocalSetting.FColorPicker.Show(this);

                this.Activate();
            }
            //Close Color picker tool
            else
            {
                if (LocalSetting.FColorPicker != null)
                {
                    LocalSetting.FColorPicker.Close();
                }
            }

            
        }

        private void mnuMainSettings_Click(object sender, EventArgs e)
        {
            if (LocalSetting.FSetting.IsDisposed)
            {
                LocalSetting.FSetting = new frmSetting();
            }

            LocalSetting.ForceUpdateActions = MainFormForceUpdateAction.NONE;
            LocalSetting.FSetting.MainInstance = this;
            LocalSetting.FSetting.TopMost = this.TopMost;
            LocalSetting.FSetting.Show();
            LocalSetting.FSetting.Activate();
        }

        private void mnuMainAbout_Click(object sender, EventArgs e)
        {
            frmAbout f = new frmAbout();
            f.TopMost = this.TopMost;
            f.ShowDialog();
        }

        private void mnuMainFirstLaunch_Click(object sender, EventArgs e)
        {
            Process p = new Process();
            p.StartInfo.FileName = Path.Combine(GlobalSetting.StartUpDir, "igcmd.exe");
            p.StartInfo.Arguments = "firstlaunch";

            try
            {
                p.Start();
            }
            catch { }
        }

        private void mnuMainCheckForUpdate_Click(object sender, EventArgs e)
        {
            Process p = new Process();
            p.StartInfo.FileName = Path.Combine(Application.StartupPath, "igcmd.exe");
            p.StartInfo.Arguments = "igupdate";
            p.Start();
        }

        private void mnuMainReportIssue_Click(object sender, EventArgs e)
        {
            try
            {
                Process.Start("https://github.com/d2phap/ImageGlass/issues");
            }
            catch { }
        }


        private void mnuMainStartStopAnimating_Click(object sender, EventArgs e)
        {
            if (picMain.IsAnimating)
            {
                picMain.StopAnimating();
            }
            else
            {
                picMain.StartAnimating();
            }
        }

        private void mnuMain_Opening(object sender, CancelEventArgs e)
        {
            btnMenu.Checked = true;

            try
            {
                // Alert user if there is a new version
                if (GlobalSetting.IsNewVersionAvailable)
                {
                    mnuMainCheckForUpdate.Text = mnuMainCheckForUpdate.Text = GlobalSetting.LangPack.Items["frmMain.mnuMainCheckForUpdate._NewVersion"];
                    mnuMainCheckForUpdate.BackColor = Color.FromArgb(35, 255, 165, 2);
                }
                else
                {
                    mnuMainCheckForUpdate.Text = mnuMainCheckForUpdate.Text = GlobalSetting.LangPack.Items["frmMain.mnuMainCheckForUpdate._NoUpdate"];
                }

                

                mnuMainExtractFrames.Enabled = false;
                mnuMainStartStopAnimating.Enabled = false;


                int frameCount = 0;
                if (GlobalSetting.CurrentIndex >= 0)
                {
                    Image img = GlobalSetting.ImageList.GetImage(GlobalSetting.CurrentIndex);
                    FrameDimension dim = new FrameDimension(img.FrameDimensionsList[0]);
                    frameCount = img.GetFrameCount(dim);
                }
                

                mnuMainExtractFrames.Text = string.Format(GlobalSetting.LangPack.Items["frmMain.mnuMainExtractFrames"], frameCount);

                if (frameCount > 1)
                {
                    mnuMainExtractFrames.Enabled = true;
                    mnuMainStartStopAnimating.Enabled = true;
                }

                // Get association App for editing
                UpdateEditingAssocAppInfoForMenu();
                
            }
            catch (Exception ex) { }
        }

        private void mnuMain_Closed(object sender, ToolStripDropDownClosedEventArgs e)
        {
            btnMenu.Checked = false;
        }


        private void subMenu_DropDownOpening(object sender, EventArgs e)
        {
            ToolStripMenuItem mnuItem = sender as ToolStripMenuItem;
            if (mnuItem.HasDropDownItems == false)
            {
                return; // not a drop down item
            }

            //get position of current menu item
            var pos = new Point(mnuItem.GetCurrentParent().Left, mnuItem.GetCurrentParent().Top);

            // Current bounds of the current monitor
            Rectangle bounds = Screen.GetWorkingArea(pos);
            Screen currentScreen = Screen.FromPoint(pos);

            // Find the width of sub-menu
            int maxWidth = 0;
            foreach (var subItem in mnuItem.DropDownItems)
            {
                if (subItem is ToolStripMenuItem mnu)
                {
                    maxWidth = Math.Max(mnu.Width, maxWidth);
                }
            }
            maxWidth += 10; // Add a little wiggle room

            int farRight = pos.X + mnuMain.Width + maxWidth;
            int farLeft = pos.X - maxWidth;
            
            //get left and right distance to compare
            int leftGap = farLeft - currentScreen.Bounds.Left;
            int rightGap = currentScreen.Bounds.Right - farRight;
            

            if (leftGap >= rightGap)
            {
                mnuItem.DropDownDirection = ToolStripDropDownDirection.Left;
            }
            else
            {
                mnuItem.DropDownDirection = ToolStripDropDownDirection.Right;
            }


            mnuItem.DropDown.BackColor = LocalSetting.Theme.MenuBackgroundColor;
        }




        #endregion

    }
}<|MERGE_RESOLUTION|>--- conflicted
+++ resolved
@@ -1744,28 +1744,7 @@
                 if (bool.TryParse(GlobalSetting.GetConfig("IsShowThumbnailScrollbar", GlobalSetting.IsShowThumbnailScrollbar.ToString()), out bool showThumbScrollbar))
                 {
                     GlobalSetting.IsShowThumbnailScrollbar = showThumbScrollbar;
-<<<<<<< HEAD
-                }
-=======
-                    
-                    // Request frmMain to update
-                    LocalSetting.ForceUpdateActions |= MainFormForceUpdateAction.THUMBNAIL_BAR;
-                }
-                #endregion
-
-
-
-                // Issue #402: need to wait to load thumbnail size etc until after window bounds.
-                // The splitter dimensions may be too small for the user's last splitter bar position.
-                #region Load state of Thumbnail 
-                GlobalSetting.IsShowThumbnail = bool.Parse(GlobalSetting.GetConfig("IsShowThumbnail", "False"));
-
-                // Request frmMain to update
-                LocalSetting.ForceUpdateActions |= MainFormForceUpdateAction.THUMBNAIL_BAR;
-                
-                // Update thumbnail bar state
-                frmMain_Activated(null, EventArgs.Empty);
->>>>>>> 4231184b
+                }
                 #endregion
 
 
@@ -1783,8 +1762,6 @@
                 }
                 this.Bounds = rc;
                 #endregion
-
-<<<<<<< HEAD
 
 
                 // Issue #402: need to wait to load thumbnail size etc until after window bounds.
@@ -1797,9 +1774,6 @@
                 frmMain_Activated(null, EventArgs.Empty);
                 #endregion
 
-=======
-                
->>>>>>> 4231184b
 
 
                 // Windows state must be loaded after Windows Bound!
